version: "3.5"

services:
  setup:
    image: eventstore/es-gencert-cli:1.0.2
    entrypoint: bash
    user: "1000:1000"
    command: >
      -c "mkdir -p ./certs && cd /certs
      && es-gencert-cli create-ca
      && es-gencert-cli create-node -out ./node1 -ip-addresses 127.0.0.1,172.30.240.11 -dns-names localhost
      && es-gencert-cli create-node -out ./node2 -ip-addresses 127.0.0.1,172.30.240.12 -dns-names localhost
      && es-gencert-cli create-node -out ./node3 -ip-addresses 127.0.0.1,172.30.240.13 -dns-names localhost
      && find . -type f -print0 | xargs -0 chmod 666"
    container_name: setup
    volumes:
      - ./certs:/certs

  node1.eventstore: &template
<<<<<<< HEAD
    image: eventstore/eventstore:24.2.0-jammy
=======
    image: eventstore/eventstore:23.10.0-bookworm-slim
>>>>>>> 52a9b498
    container_name: node1.eventstore
    env_file:
      - vars.env
    environment:
      - EVENTSTORE_INT_IP=172.30.240.11
      - EVENTSTORE_ADVERTISE_HTTP_PORT_TO_CLIENT_AS=2111
      - EVENTSTORE_GOSSIP_SEED=172.30.240.12:2113,172.30.240.13:2113
      - EVENTSTORE_TRUSTED_ROOT_CERTIFICATES_PATH=/certs/ca
      - EVENTSTORE_CERTIFICATE_FILE=/certs/node1/node.crt
      - EVENTSTORE_CERTIFICATE_PRIVATE_KEY_FILE=/certs/node1/node.key
    healthcheck:
      test:
        [
          "CMD-SHELL",
          "curl --fail --insecure https://node1.eventstore:2113/health/live || exit 1",
        ]
      interval: 5s
      timeout: 5s
      retries: 24
    ports:
      - 2111:2113
    volumes:
      - ./certs:/certs
    depends_on:
      - setup
    restart: always
    networks:
      clusternetwork:
        ipv4_address: 172.30.240.11

  node2.eventstore:
    <<: *template
    container_name: node2.eventstore
    env_file:
      - vars.env
    environment:
      - EVENTSTORE_INT_IP=172.30.240.12
      - EVENTSTORE_ADVERTISE_HTTP_PORT_TO_CLIENT_AS=2112
      - EVENTSTORE_GOSSIP_SEED=172.30.240.11:2113,172.30.240.13:2113
      - EVENTSTORE_TRUSTED_ROOT_CERTIFICATES_PATH=/certs/ca
      - EVENTSTORE_CERTIFICATE_FILE=/certs/node2/node.crt
      - EVENTSTORE_CERTIFICATE_PRIVATE_KEY_FILE=/certs/node2/node.key
    healthcheck:
      test:
        [
          "CMD-SHELL",
          "curl --fail --insecure https://node2.eventstore:2113/health/live || exit 1",
        ]
      interval: 5s
      timeout: 5s
      retries: 24
    ports:
      - 2112:2113
    networks:
      clusternetwork:
        ipv4_address: 172.30.240.12

  node3.eventstore:
    <<: *template
    container_name: node3.eventstore
    environment:
      - EVENTSTORE_INT_IP=172.30.240.13
      - EVENTSTORE_ADVERTISE_HTTP_PORT_TO_CLIENT_AS=2113
      - EVENTSTORE_GOSSIP_SEED=172.30.240.11:2113,172.30.240.12:2113
      - EVENTSTORE_TRUSTED_ROOT_CERTIFICATES_PATH=/certs/ca
      - EVENTSTORE_CERTIFICATE_FILE=/certs/node3/node.crt
      - EVENTSTORE_CERTIFICATE_PRIVATE_KEY_FILE=/certs/node3/node.key
    healthcheck:
      test:
        [
          "CMD-SHELL",
          "curl --fail --insecure https://node3.eventstore:2113/health/live || exit 1",
        ]
      interval: 5s
      timeout: 5s
      retries: 24
    ports:
      - 2113:2113
    networks:
      clusternetwork:
        ipv4_address: 172.30.240.13

networks:
  clusternetwork:
    name: eventstoredb.local
    driver: bridge
    ipam:
      driver: default
      config:
        - subnet: 172.30.240.0/24<|MERGE_RESOLUTION|>--- conflicted
+++ resolved
@@ -17,17 +17,14 @@
       - ./certs:/certs
 
   node1.eventstore: &template
-<<<<<<< HEAD
-    image: eventstore/eventstore:24.2.0-jammy
-=======
     image: eventstore/eventstore:23.10.0-bookworm-slim
->>>>>>> 52a9b498
     container_name: node1.eventstore
     env_file:
       - vars.env
     environment:
       - EVENTSTORE_INT_IP=172.30.240.11
       - EVENTSTORE_ADVERTISE_HTTP_PORT_TO_CLIENT_AS=2111
+      - EVENTSTORE_ADVERTISE_TCP_PORT_TO_CLIENT_AS=1111
       - EVENTSTORE_GOSSIP_SEED=172.30.240.12:2113,172.30.240.13:2113
       - EVENTSTORE_TRUSTED_ROOT_CERTIFICATES_PATH=/certs/ca
       - EVENTSTORE_CERTIFICATE_FILE=/certs/node1/node.crt
@@ -42,6 +39,7 @@
       timeout: 5s
       retries: 24
     ports:
+      - 1111:1113
       - 2111:2113
     volumes:
       - ./certs:/certs
@@ -60,6 +58,7 @@
     environment:
       - EVENTSTORE_INT_IP=172.30.240.12
       - EVENTSTORE_ADVERTISE_HTTP_PORT_TO_CLIENT_AS=2112
+      - EVENTSTORE_ADVERTISE_TCP_PORT_TO_CLIENT_AS=1112
       - EVENTSTORE_GOSSIP_SEED=172.30.240.11:2113,172.30.240.13:2113
       - EVENTSTORE_TRUSTED_ROOT_CERTIFICATES_PATH=/certs/ca
       - EVENTSTORE_CERTIFICATE_FILE=/certs/node2/node.crt
@@ -74,6 +73,7 @@
       timeout: 5s
       retries: 24
     ports:
+      - 1112:1113
       - 2112:2113
     networks:
       clusternetwork:
@@ -85,6 +85,7 @@
     environment:
       - EVENTSTORE_INT_IP=172.30.240.13
       - EVENTSTORE_ADVERTISE_HTTP_PORT_TO_CLIENT_AS=2113
+      - EVENTSTORE_ADVERTISE_TCP_PORT_TO_CLIENT_AS=1113
       - EVENTSTORE_GOSSIP_SEED=172.30.240.11:2113,172.30.240.12:2113
       - EVENTSTORE_TRUSTED_ROOT_CERTIFICATES_PATH=/certs/ca
       - EVENTSTORE_CERTIFICATE_FILE=/certs/node3/node.crt
@@ -99,6 +100,7 @@
       timeout: 5s
       retries: 24
     ports:
+      - 1113:1113
       - 2113:2113
     networks:
       clusternetwork:
