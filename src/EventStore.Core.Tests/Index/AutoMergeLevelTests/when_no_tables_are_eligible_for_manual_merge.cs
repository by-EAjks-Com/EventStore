﻿using System;
using System.Linq;
using NUnit.Framework;

namespace EventStore.Core.Tests.Index.AutoMergeLevelTests
{
	public class when_no_tables_are_eligible_for_manual_merge: when_max_auto_merge_level_is_set
	{
		public override void Setup()
		{
<<<<<<< HEAD
            base.Setup();
=======
			base.Setup();
>>>>>>> c1d8a4f9
			AddTables(8);
			Assert.AreEqual(2, _result.MergedMap.InOrder().Count());
			var (level, table)= _result.MergedMap.GetTableForManualMerge();
			Assert.NotNull(table);
			
			_result = _result.MergedMap.AddPTable(table, _result.MergedMap.PrepareCheckpoint, _result.MergedMap.CommitCheckpoint, UpgradeHash, ExistsAt,
				RecordExistsAt, _fileNameProvider, _ptableVersion, 
				level: level,
				skipIndexVerify: _skipIndexVerify);
			_result.ToDelete.ForEach(x=>x.MarkForDestruction());
		}

		[Test]
		public void should_not_return_table_for_merge()
		{
			Assert.AreEqual(1, _result.MergedMap.InOrder().Count());
			AddTables(3); //adding 3 tables will cause an auto merge, but not enough to give us tables for manual merge
			var (level, table)= _result.MergedMap.GetTableForManualMerge();
			Assert.Null(table);
			
			Assert.AreEqual(3,_result.MergedMap.InOrder().Count());
			
		}
	}
}<|MERGE_RESOLUTION|>--- conflicted
+++ resolved
@@ -8,11 +8,7 @@
 	{
 		public override void Setup()
 		{
-<<<<<<< HEAD
-            base.Setup();
-=======
 			base.Setup();
->>>>>>> c1d8a4f9
 			AddTables(8);
 			Assert.AreEqual(2, _result.MergedMap.InOrder().Count());
 			var (level, table)= _result.MergedMap.GetTableForManualMerge();
