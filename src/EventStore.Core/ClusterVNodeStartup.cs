--- conflicted
+++ resolved
@@ -10,16 +10,17 @@
 using EventStore.Core.Services.Transport.Grpc;
 using EventStore.Core.Services.Transport.Grpc.Cluster;
 using EventStore.Core.Services.Transport.Http;
+using EventStore.Core.Services.Transport.Http.Authentication;
 using EventStore.Core.TransactionLog.Chunks;
-using EventStore.Plugins;
 using EventStore.Plugins.Authentication;
 using EventStore.Plugins.Authorization;
+using EventStore.Plugins.Subsystems;
 using Microsoft.AspNetCore.Builder;
 using Microsoft.AspNetCore.Hosting;
 using Microsoft.AspNetCore.Http;
 using Microsoft.AspNetCore.Routing;
-using Microsoft.Extensions.Configuration;
 using Microsoft.Extensions.DependencyInjection;
+using Microsoft.Net.Http.Headers;
 using OpenTelemetry;
 using OpenTelemetry.Metrics;
 using OpenTelemetry.Resources;
@@ -28,53 +29,70 @@
 	System.Func<System.Threading.Tasks.Task>,
 	System.Threading.Tasks.Task
 >;
+using ElectionsService = EventStore.Core.Services.Transport.Grpc.Cluster.Elections;
 using Operations = EventStore.Core.Services.Transport.Grpc.Operations;
 using ClusterGossip = EventStore.Core.Services.Transport.Grpc.Cluster.Gossip;
 using ClientGossip = EventStore.Core.Services.Transport.Grpc.Gossip;
 using ServerFeatures = EventStore.Core.Services.Transport.Grpc.ServerFeatures;
 
-#nullable enable
 namespace EventStore.Core {
 	public class ClusterVNodeStartup<TStreamId> : IStartup, IHandle<SystemMessage.SystemReady>,
 		IHandle<SystemMessage.BecomeShuttingDown> {
 
-		private readonly IReadOnlyList<IPlugableComponent> _plugableComponents;
+		private readonly ISubsystem[] _subsystems;
 		private readonly IPublisher _mainQueue;
 		private readonly IPublisher _monitoringQueue;
 		private readonly ISubscriber _mainBus;
 		private readonly IAuthenticationProvider _authenticationProvider;
+		private readonly IReadOnlyList<IHttpAuthenticationProvider> _httpAuthenticationProviders;
+		private readonly IReadIndex<TStreamId> _readIndex;
 		private readonly int _maxAppendSize;
 		private readonly TimeSpan _writeTimeout;
 		private readonly IExpiryStrategy _expiryStrategy;
 		private readonly KestrelHttpService _httpService;
-		private readonly IConfiguration _configuration;
+		private readonly MetricsConfiguration _metricsConfiguration;
 		private readonly Trackers _trackers;
 		private readonly StatusCheck _statusCheck;
-		private readonly Func<IServiceCollection, IServiceCollection> _configureNodeServices;
-		private readonly Action<IApplicationBuilder> _configureNode;
 
 		private bool _ready;
 		private readonly IAuthorizationProvider _authorizationProvider;
 		private readonly MultiQueuedHandler _httpMessageHandler;
 		private readonly string _clusterDns;
 
-		public ClusterVNodeStartup(
-			IReadOnlyList<IPlugableComponent> plugableComponents,
+		public ClusterVNodeStartup(ISubsystem[] subsystems,
 			IPublisher mainQueue,
 			IPublisher monitoringQueue,
 			ISubscriber mainBus,
 			MultiQueuedHandler httpMessageHandler,
 			IAuthenticationProvider authenticationProvider,
+			IReadOnlyList<IHttpAuthenticationProvider> httpAuthenticationProviders,
 			IAuthorizationProvider authorizationProvider,
+			IReadIndex<TStreamId> readIndex,
 			int maxAppendSize,
 			TimeSpan writeTimeout,
 			IExpiryStrategy expiryStrategy,
 			KestrelHttpService httpService,
-			IConfiguration configuration,
+			MetricsConfiguration metricsConfiguration,
 			Trackers trackers,
-			string clusterDns,
-			Func<IServiceCollection, IServiceCollection> configureNodeServices,
-			Action<IApplicationBuilder> configureNode) {
+			string clusterDns) {
+			if (subsystems == null) {
+				throw new ArgumentNullException(nameof(subsystems));
+			}
+
+			if (mainQueue == null) {
+				throw new ArgumentNullException(nameof(mainQueue));
+			}
+
+			if (httpAuthenticationProviders == null) {
+				throw new ArgumentNullException(nameof(httpAuthenticationProviders));
+			}
+
+			if(authorizationProvider == null)
+				throw new ArgumentNullException(nameof(authorizationProvider));
+
+			if (readIndex == null) {
+				throw new ArgumentNullException(nameof(readIndex));
+			}
 
 			Ensure.Positive(maxAppendSize, nameof(maxAppendSize));
 
@@ -82,8 +100,6 @@
 				throw new ArgumentNullException(nameof(httpService));
 			}
 
-			ArgumentNullException.ThrowIfNull(configuration);
-
 			if (mainBus == null) {
 				throw new ArgumentNullException(nameof(mainBus));
 			}
@@ -91,179 +107,64 @@
 			if (monitoringQueue == null) {
 				throw new ArgumentNullException(nameof(monitoringQueue));
 			}
-			_plugableComponents = plugableComponents;
+			_subsystems = subsystems;
 			_mainQueue = mainQueue;
 			_monitoringQueue = monitoringQueue;
 			_mainBus = mainBus;
 			_httpMessageHandler = httpMessageHandler;
 			_authenticationProvider = authenticationProvider;
-			_authorizationProvider = authorizationProvider ?? throw new ArgumentNullException(nameof(authorizationProvider));
+			_httpAuthenticationProviders = httpAuthenticationProviders;
+			_authorizationProvider = authorizationProvider;
+			_readIndex = readIndex;
 			_maxAppendSize = maxAppendSize;
 			_writeTimeout = writeTimeout;
 			_expiryStrategy = expiryStrategy;
 			_httpService = httpService;
-			_configuration = configuration;
+			_metricsConfiguration = metricsConfiguration;
 			_trackers = trackers;
 			_clusterDns = clusterDns;
-			_configureNodeServices = configureNodeServices ?? throw new ArgumentNullException(nameof(configureNodeServices));
-			_configureNode = configureNode ?? throw new ArgumentNullException(nameof(configureNode));
+
 			_statusCheck = new StatusCheck(this);
 		}
 
 		public void Configure(IApplicationBuilder app) {
-			_configureNode(app);
-
+			var grpc = new MediaTypeHeaderValue("application/grpc");
 			var internalDispatcher = new InternalDispatcherEndpoint(_mainQueue, _httpMessageHandler);
 			_mainBus.Subscribe(internalDispatcher);
-
-			app = app.Map("/health", _statusCheck.Configure)
-				// AuthenticationMiddleware uses _httpAuthenticationProviders and assigns
-				// the resulting ClaimsPrinciple to HttpContext.User
+			app.Map("/health", _statusCheck.Configure)
 				.UseMiddleware<AuthenticationMiddleware>()
-
-				// UseAuthentication/UseAuthorization allow the rest of the pipeline to access auth
-				// in a conventional way (e.g. with AuthorizeAttribute). The server doesn't make use
-				// of this yet but plugins may. The registered authentication scheme (es auth)
-				// is driven by the HttpContext.User established above
-				.UseAuthentication()
 				.UseRouting()
-				.UseAuthorization();
-
-			// allow all subsystems to register their legacy controllers before calling MapLegacyHttp
-			foreach (var component in _plugableComponents)
-				component.ConfigureApplication(app, _configuration);
-
-			app.UseEndpoints(ep => {
-					_authenticationProvider.ConfigureEndpoints(ep);
-
-					ep.MapGrpcService<PersistentSubscriptions>();
-					ep.MapGrpcService<Users>();
-					ep.MapGrpcService<Streams<TStreamId>>();
-					ep.MapGrpcService<ClusterGossip>();
-					ep.MapGrpcService<Elections>();
-					ep.MapGrpcService<Operations>();
-					ep.MapGrpcService<ClientGossip>();
-					ep.MapGrpcService<Monitoring>();
-					ep.MapGrpcService<ServerFeatures>();
-
-					// enable redaction service on unix sockets only
-					ep.MapGrpcService<Redaction>().AddEndpointFilter(async (c, next) => {
-						if (!c.HttpContext.IsUnixSocketConnection())
-							return Results.BadRequest("Redaction is only available via Unix Sockets");
-						return await next(c).ConfigureAwait(false);
-					});
-
-					// Map the legacy controller endpoints with special middleware pipeline
-					ep.MapLegacyHttp(
-						ep.CreateApplicationBuilder()
-							// Select an appropriate controller action and codec.
-							//    Success -> Add InternalContext (HttpEntityManager, urimatch, ...) to HttpContext
-							//    Fail -> Pipeline terminated with response.
-							.UseMiddleware<KestrelToInternalBridgeMiddleware>()
-
-							// Looks up the InternalContext to perform the check.
-							// Terminal if auth check is not successful.
-							.UseMiddleware<AuthorizationMiddleware>()
-
-							// Open telemetry currently guarded by our custom authz for consistency with stats
-							.UseOpenTelemetryPrometheusScrapingEndpoint()
-
-							// Internal dispatcher looks up the InternalContext to call the appropriate controller
-							.Use(x => internalDispatcher.InvokeAsync)
-							.Build(),
-						_httpService);
-				});
+				.UseWhen(ctx => ctx.Request.Method == HttpMethods.Options 
+				                && !(ctx.Request.GetTypedHeaders().ContentType?.IsSubsetOf(grpc)).GetValueOrDefault(false),
+					b => b
+						.UseMiddleware<KestrelToInternalBridgeMiddleware>()
+				)
+				.UseEndpoints(ep => _authenticationProvider.ConfigureEndpoints(ep))
+				.UseWhen(ctx => !(ctx.Request.GetTypedHeaders().ContentType?.IsSubsetOf(grpc)).GetValueOrDefault(false),
+					b => b
+						.UseMiddleware<KestrelToInternalBridgeMiddleware>()
+						.UseMiddleware<AuthorizationMiddleware>()
+						.UseOpenTelemetryPrometheusScrapingEndpoint()
+						.UseLegacyHttp(internalDispatcher.InvokeAsync, _httpService)
+				)
+				// enable redaction service on unix sockets only
+				.UseWhen(ctx => ctx.IsUnixSocketConnection(),
+					b => b
+						.UseRouting()
+						.UseEndpoints(ep => ep.MapGrpcService<Redaction>()))
+				.UseEndpoints(ep => ep.MapGrpcService<PersistentSubscriptions>())
+				.UseEndpoints(ep => ep.MapGrpcService<Users>())
+				.UseEndpoints(ep => ep.MapGrpcService<Streams<TStreamId>>())
+				.UseEndpoints(ep => ep.MapGrpcService<ClusterGossip>())
+				.UseEndpoints(ep => ep.MapGrpcService<Elections>())
+				.UseEndpoints(ep => ep.MapGrpcService<Operations>())
+				.UseEndpoints(ep => ep.MapGrpcService<ClientGossip>())
+				.UseEndpoints(ep => ep.MapGrpcService<Monitoring>())
+				.UseEndpoints(ep => ep.MapGrpcService<ServerFeatures>());
+
+			_subsystems.Aggregate(app, (b, subsystem) => subsystem.Configure(b));
 		}
 
-<<<<<<< HEAD
-		public IServiceProvider ConfigureServices(IServiceCollection services) {
-			var metricsConfiguration = MetricsConfiguration.Get(_configuration);
-
-			services = services
-				.AddRouting()
-				.AddAuthentication(o => o
-					.AddScheme<EventStoreAuthenticationHandler>("es auth", displayName: null))
-					.Services
-				.AddAuthorization()
-				.AddSingleton(_authenticationProvider)
-				.AddSingleton(_authorizationProvider)
-				.AddSingleton<ISubscriber>(_mainBus)
-				.AddSingleton<IPublisher>(_mainQueue)
-				.AddSingleton<AuthenticationMiddleware>()
-				.AddSingleton<AuthorizationMiddleware>()
-				.AddSingleton(new KestrelToInternalBridgeMiddleware(_httpService.UriRouter, _httpService.LogHttpRequests, _httpService.AdvertiseAsHost, _httpService.AdvertiseAsPort))
-				.AddSingleton(new Streams<TStreamId>(_mainQueue, _maxAppendSize,
-					_writeTimeout, _expiryStrategy,
-					_trackers.GrpcTrackers,
-					_authorizationProvider))
-				.AddSingleton(new PersistentSubscriptions(_mainQueue, _authorizationProvider))
-				.AddSingleton(new Users(_mainQueue, _authorizationProvider))
-				.AddSingleton(new Operations(_mainQueue, _authorizationProvider))
-				.AddSingleton(new ClusterGossip(_mainQueue, _authorizationProvider, _clusterDns,
-					updateTracker: _trackers.GossipTrackers.ProcessingPushFromPeer,
-					readTracker: _trackers.GossipTrackers.ProcessingRequestFromPeer))
-				.AddSingleton(new Elections(_mainQueue, _authorizationProvider, _clusterDns))
-				.AddSingleton(new ClientGossip(_mainQueue, _authorizationProvider, _trackers.GossipTrackers.ProcessingRequestFromGrpcClient))
-				.AddSingleton(new Monitoring(_monitoringQueue))
-				.AddSingleton(new Redaction(_mainQueue, _authorizationProvider))
-				.AddSingleton<ServerFeatures>()
-
-				// OpenTelemetry
-				.AddOpenTelemetry()
-				.WithMetrics(meterOptions => meterOptions
-					.SetResourceBuilder(ResourceBuilder.CreateDefault().AddService("eventstore"))
-					.AddMeter(metricsConfiguration.Meters)
-					.AddView(i => {
-						if (i.Name.StartsWith("eventstore-") &&
-							i.Name.EndsWith("-latency") &&
-							i.Unit == "seconds")
-							return new ExplicitBucketHistogramConfiguration {
-								Boundaries = new double[] {
-									0.001, //    1 ms
-									0.005, //    5 ms
-									0.01,  //   10 ms
-									0.05,  //   50 ms
-									0.1,   //  100 ms
-									0.5,   //  500 ms
-									1,     // 1000 ms
-									5,     // 5000 ms
-								}
-							};
-						else if (i.Name.StartsWith("eventstore-") && i.Unit == "seconds")
-							return new ExplicitBucketHistogramConfiguration {
-								Boundaries = new double[] {
-									0.000_001, // 1 microsecond
-									0.000_01,
-									0.000_1,
-									0.001, // 1 millisecond
-									0.01,
-									0.1,
-									1, // 1 second
-									10,
-								}
-							};
-						return default;
-					})
-					.AddPrometheusExporter(options => options.ScrapeResponseCacheDurationMilliseconds = 1000))
-				.Services
-
-				// gRPC
-				.AddSingleton<RetryInterceptor>()
-				.AddGrpc(options => {
-					options.Interceptors.Add<RetryInterceptor>();
-				})
-				.AddServiceOptions<Streams<TStreamId>>(options =>
-					options.MaxReceiveMessageSize = TFConsts.EffectiveMaxLogRecordSize)
-				.Services;
-
-			services = _configureNodeServices(services);
-
-			foreach (var component in _plugableComponents)
-				component.ConfigureServices(services, _configuration);
-
-			return services.BuildServiceProvider();
-		}
-=======
 		IServiceProvider IStartup.ConfigureServices(IServiceCollection services) => ConfigureServices(services)
 			.BuildServiceProvider();
 
@@ -342,7 +243,6 @@
 							options.MaxReceiveMessageSize = TFConsts.EffectiveMaxLogRecordSize)
 						.Services,
 					(s, subsystem) => subsystem.ConfigureServices(s));
->>>>>>> 52a9b498
 
 		public void Handle(SystemMessage.SystemReady _) => _ready = true;
 
@@ -350,7 +250,6 @@
 
 		private class StatusCheck {
 			private readonly ClusterVNodeStartup<TStreamId> _startup;
-			private readonly int _livecode = 204;
 
 			public StatusCheck(ClusterVNodeStartup<TStreamId> startup) {
 				if (startup == null) {
@@ -366,16 +265,7 @@
 						.MapMiddlewareGet("live", inner => inner.Use(Live)));
 
 			private MidFunc Live => (context, next) => {
-				if (_startup._ready) {
-					if (context.Request.Query.TryGetValue("liveCode", out var expected) &&
-						int.TryParse(expected, out var statusCode)) {
-						context.Response.StatusCode = statusCode;
-					} else {
-						context.Response.StatusCode = _livecode;
-					}
-				} else {
-					context.Response.StatusCode = 503;
-				}
+				context.Response.StatusCode = _startup._ready ? 204 : 503;
 				return Task.CompletedTask;
 			};
 
