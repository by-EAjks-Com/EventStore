--- conflicted
+++ resolved
@@ -65,17 +65,12 @@
             return new ResponseConfiguration(HttpStatusCode.OK,
                                              "OK",
                                              contentType,
-<<<<<<< HEAD
                                              new List<KeyValuePair<string, string>>(headers)
                                              {
                                                  new KeyValuePair<string, string>("Cache-Control",
                                                                                   string.Format("no-cache, max-age={0}", 0)),
                                                  new KeyValuePair<string, string>("Expires", "-1")
                                              }.ToArray());
-=======
-                                             new KeyValuePair<string, string>("Cache-Control", string.Format("no-cache, max-age={0}", 0)),
-                                             new KeyValuePair<string, string>("Expires", "-1"));
->>>>>>> abe222d4
         }
 
         public static ResponseConfiguration NotFound(HttpEntity entity, Message message)
@@ -259,11 +254,7 @@
 
             var completed = message as ClientMessage.ReadAllEventsBackwardCompleted;
             return completed != null
-<<<<<<< HEAD
-                       ? OkExpires(entity, message, age)
-=======
                        ? OkCache(entity,message, MinPossibleAge)
->>>>>>> abe222d4
                        : new ResponseConfiguration(HttpStatusCode.InternalServerError,
                                                    "Failed to read all events backward", null);
         }
@@ -274,11 +265,7 @@
 
             var completed = message as ClientMessage.ReadAllEventsForwardCompleted;
             return completed != null
-<<<<<<< HEAD
-                       ? OkExpires(entity, message, age)
-=======
                        ? OkCache(entity, message, MinPossibleAge)
->>>>>>> abe222d4
                        : new ResponseConfiguration(HttpStatusCode.InternalServerError, "Failed to read all events forward", null);
         }
     }
