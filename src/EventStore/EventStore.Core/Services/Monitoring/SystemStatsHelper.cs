--- conflicted
+++ resolved
@@ -49,17 +49,13 @@
         private readonly ICheckpoint _writerCheckpoint;
         private readonly string _dbPath;
         private PerfCounterHelper _perfCounter;
-<<<<<<< HEAD
-        private bool _doStats;
-=======
         private bool _giveup;
->>>>>>> 402f2fa3
 
         public SystemStatsHelper(ILogger log, ICheckpoint writerCheckpoint, string dbPath)
         {
             Ensure.NotNull(log, "log");
             Ensure.NotNull(writerCheckpoint, "writerCheckpoint");
-            _doStats = true;
+
             _log = log;
             _writerCheckpoint = writerCheckpoint;
             _perfCounter = new PerfCounterHelper(_log);
@@ -143,17 +139,8 @@
 
         private void GetPerfCounterInformation(Dictionary<string, object> stats, int count)
         {
-<<<<<<< HEAD
-            if (!_doStats) return;
-            if(count > 3)
-            {
-                _log.Info("Reached max count of trying to recreate counters on error.");
-                _doStats = false;
-            }
-=======
             if (_giveup)
                 return;
->>>>>>> 402f2fa3
             var process = Process.GetCurrentProcess();
             try
             {
