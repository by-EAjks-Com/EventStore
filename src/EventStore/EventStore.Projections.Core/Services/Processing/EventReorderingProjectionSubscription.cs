// Copyright (c) 2012, Event Store LLP
// All rights reserved.
// 
// Redistribution and use in source and binary forms, with or without
// modification, are permitted provided that the following conditions are
// met:
// 
// Redistributions of source code must retain the above copyright notice,
// this list of conditions and the following disclaimer.
// Redistributions in binary form must reproduce the above copyright
// notice, this list of conditions and the following disclaimer in the
// documentation and/or other materials provided with the distribution.
// Neither the name of the Event Store LLP nor the names of its
// contributors may be used to endorse or promote products derived from
// this software without specific prior written permission
// THIS SOFTWARE IS PROVIDED BY THE COPYRIGHT HOLDERS AND CONTRIBUTORS
// "AS IS" AND ANY EXPRESS OR IMPLIED WARRANTIES, INCLUDING, BUT NOT
// LIMITED TO, THE IMPLIED WARRANTIES OF MERCHANTABILITY AND FITNESS FOR
// A PARTICULAR PURPOSE ARE DISCLAIMED. IN NO EVENT SHALL THE COPYRIGHT
// HOLDER OR CONTRIBUTORS BE LIABLE FOR ANY DIRECT, INDIRECT, INCIDENTAL,
// SPECIAL, EXEMPLARY, OR CONSEQUENTIAL DAMAGES (INCLUDING, BUT NOT
// LIMITED TO, PROCUREMENT OF SUBSTITUTE GOODS OR SERVICES; LOSS OF USE,
// DATA, OR PROFITS; OR BUSINESS INTERRUPTION) HOWEVER CAUSED AND ON ANY
// THEORY OF LIABILITY, WHETHER IN CONTRACT, STRICT LIABILITY, OR TORT
// (INCLUDING NEGLIGENCE OR OTHERWISE) ARISING IN ANY WAY OUT OF THE USE
// OF THIS SOFTWARE, EVEN IF ADVISED OF THE POSSIBILITY OF SUCH DAMAGE.
// 

using System;
using System.Collections.Generic;
using EventStore.Core.Bus;
using EventStore.Projections.Core.Messages;
using System.Linq;

namespace EventStore.Projections.Core.Services.Processing
{
    public class EventReorderingProjectionSubscription : ProjectionSubscriptionBase, IProjectionSubscription
    {
        private readonly SortedList<long, ProjectionCoreServiceMessage.CommittedEventDistributed> _buffer =
            new SortedList<long, ProjectionCoreServiceMessage.CommittedEventDistributed>();

        private readonly int _processingLagMs;

        public EventReorderingProjectionSubscription(IPublisher publisher,
            Guid projectionCorrelationId, Guid subscriptionId, CheckpointTag from,
<<<<<<< HEAD
            CheckpointStrategy checkpointStrategy, long? checkpointUnhandledBytesThreshold, int processingLagMs,
            bool stopOnEof = false)
            : base(publisher, 
                projectionCorrelationId, subscriptionId, @from, 
                checkpointStrategy, checkpointUnhandledBytesThreshold, stopOnEof)
=======
            IHandle<ProjectionSubscriptionMessage.CommittedEventReceived> eventHandler,
            IHandle<ProjectionSubscriptionMessage.CheckpointSuggested> checkpointHandler,
            IHandle<ProjectionSubscriptionMessage.ProgressChanged> progressHandler,
            IHandle<ProjectionSubscriptionMessage.EofReached> eofHandler, CheckpointStrategy checkpointStrategy,
            long? checkpointUnhandledBytesThreshold, int? checkpointProcessedEventsThreshold, int processingLagMs,
            bool stopOnEof = false)
            : base(
                projectionCorrelationId, subscriptionId, @from, eventHandler, checkpointHandler, progressHandler,
                eofHandler, checkpointStrategy, checkpointUnhandledBytesThreshold, checkpointProcessedEventsThreshold,
                stopOnEof)
>>>>>>> f589c897
        {
            _processingLagMs = processingLagMs;
        }

        public void Handle(ProjectionCoreServiceMessage.CommittedEventDistributed message)
        {
            if (message.Data == null)
                throw new NotSupportedException();
            ProjectionCoreServiceMessage.CommittedEventDistributed existing;
            // ignore duplicate messages (when replaying from heading event distribution point)
            if (!_buffer.TryGetValue(message.Position.PreparePosition, out existing))
            {
                _buffer.Add(message.Position.PreparePosition, message);
                var maxTimestamp = _buffer.Max(v => v.Value.Data.Timestamp);
                ProcessAllFor(maxTimestamp);
            }
        }

        private void ProcessAllFor(DateTime maxTimestamp)
        {

            if (_buffer.Count == 0)
                throw new InvalidOperationException();

            //NOTE: this is the most straightforward implementation 
            //TODO: build proper data structure when the approach is finalized
            bool processed;
            do
            {
                processed = ProcessFor(maxTimestamp);
            } while (processed);
        }

        private bool ProcessFor(DateTime maxTimestamp)
        {
            if (_buffer.Count == 0)
                return false;
            var first = _buffer.ElementAt(0);
            if ((maxTimestamp - first.Value.Data.Timestamp).TotalMilliseconds > _processingLagMs)
            {
                _buffer.RemoveAt(0);
                ProcessOne(first.Value);
                return true;
            }
            return false;
        }

        public void Handle(ProjectionCoreServiceMessage.EventReaderIdle message)
        {
            ProcessAllFor(message.IdleTimestampUtc);
        }


        protected override void EofReached()
        {
            // flush all available events as wqe reached eof (currently onetime projections only)
            ProcessAllFor(DateTime.MaxValue);
        }
    }
}<|MERGE_RESOLUTION|>--- conflicted
+++ resolved
@@ -43,24 +43,11 @@
 
         public EventReorderingProjectionSubscription(IPublisher publisher,
             Guid projectionCorrelationId, Guid subscriptionId, CheckpointTag from,
-<<<<<<< HEAD
-            CheckpointStrategy checkpointStrategy, long? checkpointUnhandledBytesThreshold, int processingLagMs,
+            CheckpointStrategy checkpointStrategy, long? checkpointUnhandledBytesThreshold, int? checkpointProcessedEventsThreshold, int processingLagMs,
             bool stopOnEof = false)
             : base(publisher, 
                 projectionCorrelationId, subscriptionId, @from, 
-                checkpointStrategy, checkpointUnhandledBytesThreshold, stopOnEof)
-=======
-            IHandle<ProjectionSubscriptionMessage.CommittedEventReceived> eventHandler,
-            IHandle<ProjectionSubscriptionMessage.CheckpointSuggested> checkpointHandler,
-            IHandle<ProjectionSubscriptionMessage.ProgressChanged> progressHandler,
-            IHandle<ProjectionSubscriptionMessage.EofReached> eofHandler, CheckpointStrategy checkpointStrategy,
-            long? checkpointUnhandledBytesThreshold, int? checkpointProcessedEventsThreshold, int processingLagMs,
-            bool stopOnEof = false)
-            : base(
-                projectionCorrelationId, subscriptionId, @from, eventHandler, checkpointHandler, progressHandler,
-                eofHandler, checkpointStrategy, checkpointUnhandledBytesThreshold, checkpointProcessedEventsThreshold,
-                stopOnEof)
->>>>>>> f589c897
+                checkpointStrategy, checkpointUnhandledBytesThreshold, checkpointProcessedEventsThreshold, stopOnEof)
         {
             _processingLagMs = processingLagMs;
         }
