// Copyright (c) 2012, Event Store LLP
// All rights reserved.
// 
// Redistribution and use in source and binary forms, with or without
// modification, are permitted provided that the following conditions are
// met:
// 
// Redistributions of source code must retain the above copyright notice,
// this list of conditions and the following disclaimer.
// Redistributions in binary form must reproduce the above copyright
// notice, this list of conditions and the following disclaimer in the
// documentation and/or other materials provided with the distribution.
// Neither the name of the Event Store LLP nor the names of its
// contributors may be used to endorse or promote products derived from
// this software without specific prior written permission
// THIS SOFTWARE IS PROVIDED BY THE COPYRIGHT HOLDERS AND CONTRIBUTORS
// "AS IS" AND ANY EXPRESS OR IMPLIED WARRANTIES, INCLUDING, BUT NOT
// LIMITED TO, THE IMPLIED WARRANTIES OF MERCHANTABILITY AND FITNESS FOR
// A PARTICULAR PURPOSE ARE DISCLAIMED. IN NO EVENT SHALL THE COPYRIGHT
// HOLDER OR CONTRIBUTORS BE LIABLE FOR ANY DIRECT, INDIRECT, INCIDENTAL,
// SPECIAL, EXEMPLARY, OR CONSEQUENTIAL DAMAGES (INCLUDING, BUT NOT
// LIMITED TO, PROCUREMENT OF SUBSTITUTE GOODS OR SERVICES; LOSS OF USE,
// DATA, OR PROFITS; OR BUSINESS INTERRUPTION) HOWEVER CAUSED AND ON ANY
// THEORY OF LIABILITY, WHETHER IN CONTRACT, STRICT LIABILITY, OR TORT
// (INCLUDING NEGLIGENCE OR OTHERWISE) ARISING IN ANY WAY OUT OF THE USE
// OF THIS SOFTWARE, EVEN IF ADVISED OF THE POSSIBILITY OF SUCH DAMAGE.
// 

using EventStore.Projections.Core.Services.Processing;

namespace EventStore.Projections.Core.Tests.Services.core_projection.checkpoint_manager.multi_stream
{
    public class TestFixtureWithMultiStreamCheckpointManager : TestFixtureWithCoreProjectionCheckpointManager
    {
<<<<<<< HEAD
        protected ProjectionVersion _projectionVersion;
=======
        protected string[] _streams;
>>>>>>> 9ece0652

        protected override void Given()
        {
            base.Given();
<<<<<<< HEAD
            _projectionVersion = new ProjectionVersion(1, 0, 0);
=======
            _streams = new[] { "a", "b", "c" };
>>>>>>> 9ece0652
        }

        protected override void When()
        {
<<<<<<< HEAD
            _manager = new MultiStreamMultiOutputCheckpointManager(_bus, _projectionCorrelationId, _projectionVersion, _readDispatcher, _writeDispatcher, _config, "projection",
                new MultiStreamPositionTagger(new[] { "a", "b", "c" }), _namingBuilder, _resultEmitter, _checkpointsEnabled);
=======
            _manager = new MultiStreamMultiOutputCheckpointManager(_bus, _projectionCorrelationId, 1, 1, _readDispatcher, _writeDispatcher, _config, "projection",
                new MultiStreamPositionTagger(_streams), _namingBuilder, _resultEmitter, _checkpointsEnabled);
>>>>>>> 9ece0652
        }
    }
}<|MERGE_RESOLUTION|>--- conflicted
+++ resolved
@@ -32,31 +32,20 @@
 {
     public class TestFixtureWithMultiStreamCheckpointManager : TestFixtureWithCoreProjectionCheckpointManager
     {
-<<<<<<< HEAD
         protected ProjectionVersion _projectionVersion;
-=======
         protected string[] _streams;
->>>>>>> 9ece0652
 
         protected override void Given()
         {
             base.Given();
-<<<<<<< HEAD
             _projectionVersion = new ProjectionVersion(1, 0, 0);
-=======
             _streams = new[] { "a", "b", "c" };
->>>>>>> 9ece0652
         }
 
         protected override void When()
         {
-<<<<<<< HEAD
             _manager = new MultiStreamMultiOutputCheckpointManager(_bus, _projectionCorrelationId, _projectionVersion, _readDispatcher, _writeDispatcher, _config, "projection",
-                new MultiStreamPositionTagger(new[] { "a", "b", "c" }), _namingBuilder, _resultEmitter, _checkpointsEnabled);
-=======
-            _manager = new MultiStreamMultiOutputCheckpointManager(_bus, _projectionCorrelationId, 1, 1, _readDispatcher, _writeDispatcher, _config, "projection",
                 new MultiStreamPositionTagger(_streams), _namingBuilder, _resultEmitter, _checkpointsEnabled);
->>>>>>> 9ece0652
         }
     }
 }