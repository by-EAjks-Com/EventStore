﻿// Copyright (c) 2012, Event Store LLP
// All rights reserved.
// 
// Redistribution and use in source and binary forms, with or without
// modification, are permitted provided that the following conditions are
// met:
// 
// Redistributions of source code must retain the above copyright notice,
// this list of conditions and the following disclaimer.
// Redistributions in binary form must reproduce the above copyright
// notice, this list of conditions and the following disclaimer in the
// documentation and/or other materials provided with the distribution.
// Neither the name of the Event Store LLP nor the names of its
// contributors may be used to endorse or promote products derived from
// this software without specific prior written permission
// THIS SOFTWARE IS PROVIDED BY THE COPYRIGHT HOLDERS AND CONTRIBUTORS
// "AS IS" AND ANY EXPRESS OR IMPLIED WARRANTIES, INCLUDING, BUT NOT
// LIMITED TO, THE IMPLIED WARRANTIES OF MERCHANTABILITY AND FITNESS FOR
// A PARTICULAR PURPOSE ARE DISCLAIMED. IN NO EVENT SHALL THE COPYRIGHT
// HOLDER OR CONTRIBUTORS BE LIABLE FOR ANY DIRECT, INDIRECT, INCIDENTAL,
// SPECIAL, EXEMPLARY, OR CONSEQUENTIAL DAMAGES (INCLUDING, BUT NOT
// LIMITED TO, PROCUREMENT OF SUBSTITUTE GOODS OR SERVICES; LOSS OF USE,
// DATA, OR PROFITS; OR BUSINESS INTERRUPTION) HOWEVER CAUSED AND ON ANY
// THEORY OF LIABILITY, WHETHER IN CONTRACT, STRICT LIABILITY, OR TORT
// (INCLUDING NEGLIGENCE OR OTHERWISE) ARISING IN ANY WAY OUT OF THE USE
// OF THIS SOFTWARE, EVEN IF ADVISED OF THE POSSIBILITY OF SUCH DAMAGE.
// 

using System;
using System.Linq;
using System.Net.Sockets;
using System.Threading;
using EventStore.Common.Log;
using EventStore.Core.Services.Transport.Tcp;
using EventStore.TestClient.Commands.RunTestScenarios;
using EventStore.Transport.Tcp;
using ILogger = EventStore.Common.Log.ILogger;

namespace EventStore.TestClient.Commands
{
    internal class RunTestScenariosProcessor : ICmdProcessor
    {
        private static readonly ILogger Log = LogManager.GetLoggerFor<RunTestScenariosProcessor>();

        public string Keyword
        {
            get
            {
                return string.Format("RT");
            }
        }

        private const string AllScenariosFlag = "ALL";

        public string Usage
        {
            get
            {
                return string.Format("{0} " +
                                     "<max concurrent requests, default = 100> " +
                                     "<threads, default = 20> " +
                                     "<streams, default = 2000> " +
                                     "<eventsPerStream, default = 300> " +
                                     "<streams delete step, default = 7> " +
                                     "<scenario name, default = LoopingScenario, " + AllScenariosFlag + " for all scenarios>" +
                                     "<execution period minutes, default = 10>",
                                     Keyword);
            }
        }

        public bool Execute(CommandProcessorContext context, string[] args)
        {
            if (args.Length != 0 && args.Length != 7)
                return false;

            var maxConcurrentRequests = 100;
            var threads = 20;
            var streams = 2000;
            var eventsPerStream = 300;
            var streamDeleteStep = 7;
            var scenarioName = "LoopingScenario";
            var executionPeriodMinutes = 10;

            if (args.Length == 7)
            {
                try
                {
                    maxConcurrentRequests = int.Parse(args[0]);
                    threads = int.Parse(args[1]);
                    streams = int.Parse(args[2]);
                    eventsPerStream = int.Parse(args[3]);
                    streamDeleteStep = int.Parse(args[4]);
                    scenarioName = args[5];
                    executionPeriodMinutes = int.Parse(args[6]);
                }
                catch (Exception e)
                {
                    Log.Error("Invalid arguments ({0})", e.Message);
                    return false;
                }
            }

            context.IsAsync();

            Log.Info("Running scenario {0} using {1} threads, {2} streams {3} events each deleting every {4}th stream. " +
                     "Period {5} minutes. " +
                     "Max concurrent ES requests {6}",
                     scenarioName,
                     threads,
                     streams,
                     eventsPerStream,
                     streamDeleteStep,
                     executionPeriodMinutes,
                     maxConcurrentRequests);

            var directTcpSender = CreateDirectTcpSender(context);
            var allScenarios = new IScenario[]
            {
                new LoopingScenario(directTcpSender, 
                                    maxConcurrentRequests, 
                                    threads, 
                                    streams, 
                                    eventsPerStream, 
                                    streamDeleteStep, 
<<<<<<< HEAD
                                    TimeSpan.FromMinutes(executionPeriodMinutes)),
            };
=======
                                    TimeSpan.FromMinutes(executionPeriodMinutes)), 
                   new ProjectionsScenario1(directTcpSender, maxConcurrentRequests, threads, streams, eventsPerStream, streamDeleteStep),
                };
>>>>>>> 6eee868f

            Log.Info("Found scenarios ({0} total).", allScenarios.Length);
            var scenarios = allScenarios.Where(x => scenarioName == AllScenariosFlag 
                                                    || x.GetType().Name.Equals(scenarioName, StringComparison.InvariantCultureIgnoreCase))
                                        .ToArray();

            Log.Info("Running test scenarios ({0} total)...", scenarios.Length);

            foreach (var scenario in scenarios)
            {
                using (scenario)
                {
                    try
                    {
                        scenario.Run();
                        scenario.Clean();
                        Log.Info("Scenario run successfully");
                    }
                    catch (Exception e)
                    {
                        context.Fail(e);
                    }
                }
            }
            Log.Info("Finished running test scenarios");

            context.Success();
            return true;
        }

        private Action<byte[]> CreateDirectTcpSender(CommandProcessorContext context)
        {
            Action<byte[]> sender = bytes =>
            {
                var sent = new AutoResetEvent(false);

                Action<TcpTypedConnection<byte[]>, TcpPackage> handlePackage = (_, __) => { };
                Action<TcpTypedConnection<byte[]>> established = connection =>
                {
                    connection.EnqueueSend(bytes);
                    connection.Close();
                    sent.Set();
                };
                Action<TcpTypedConnection<byte[]>, SocketError> closed = (_, __) => sent.Set();

                context.Client.CreateTcpConnection(context, handlePackage, established, closed, false);
                sent.WaitOne();
            };   

            return sender;
        }
    }
}<|MERGE_RESOLUTION|>--- conflicted
+++ resolved
@@ -122,14 +122,9 @@
                                     streams, 
                                     eventsPerStream, 
                                     streamDeleteStep, 
-<<<<<<< HEAD
-                                    TimeSpan.FromMinutes(executionPeriodMinutes)),
-            };
-=======
                                     TimeSpan.FromMinutes(executionPeriodMinutes)), 
                    new ProjectionsScenario1(directTcpSender, maxConcurrentRequests, threads, streams, eventsPerStream, streamDeleteStep),
                 };
->>>>>>> 6eee868f
 
             Log.Info("Found scenarios ({0} total).", allScenarios.Length);
             var scenarios = allScenarios.Where(x => scenarioName == AllScenariosFlag 
