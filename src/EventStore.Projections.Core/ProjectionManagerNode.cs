using System;
using System.Collections.Generic;
using EventStore.Common.Options;
using EventStore.Core;
using EventStore.Core.Bus;
using EventStore.Core.Helpers;
using EventStore.Core.Messages;
using EventStore.Core.Messaging;
using EventStore.Core.Services.AwakeReaderService;
using EventStore.Core.Services.TimerService;
using EventStore.Core.Telemetry;
using EventStore.Projections.Core.Messages;
using EventStore.Projections.Core.Messaging;
using EventStore.Projections.Core.Metrics;
using EventStore.Projections.Core.Services.Http;
using EventStore.Projections.Core.Services.Management;
using EventStore.Projections.Core.Services.Processing;

namespace EventStore.Projections.Core {
	public class ProjectionManagerNode {
		public static void CreateManagerService(
			StandardComponents standardComponents,
			ProjectionsStandardComponents projectionsStandardComponents,
			IDictionary<Guid, IPublisher> queues,
			TimeSpan projectionQueryExpiry,
			IProjectionTracker projectionTracker) {
			IQueuedHandler inputQueue = projectionsStandardComponents.LeaderInputQueue;
			IBus outputBus = projectionsStandardComponents.LeaderOutputBus;
			var ioDispatcher = new IODispatcher(outputBus, new PublishEnvelope(inputQueue), true);

			var projectionsController = new ProjectionsController(
				standardComponents.HttpForwarder,
				inputQueue,
				standardComponents.NetworkSendService);

			var forwarder = new RequestResponseQueueForwarder(
				inputQueue: projectionsStandardComponents.LeaderInputQueue,
				externalRequestQueue: standardComponents.MainQueue);

			if (projectionsStandardComponents.RunProjections != ProjectionType.None) {
				foreach (var httpService in standardComponents.HttpServices) {
					httpService.SetupController(projectionsController);
				}
			}

			var projectionManagerMessageDispatcher = new ProjectionManagerMessageDispatcher(queues);

			var projectionManager = new ProjectionManager(
				inputQueue,
				outputBus,
				queues,
				new RealTimeProvider(),
				projectionsStandardComponents.RunProjections,
				ioDispatcher,
<<<<<<< HEAD
				projectionQueryExpiry,
				projectionTracker,
				defaultProjectionExecutionTimeout: projectionsStandardComponents.ProjectionExecutionTimeout);
=======
				projectionQueryExpiry);
>>>>>>> 52a9b498

			SubscribeMainBus(
				projectionsStandardComponents.LeaderMainBus,
				projectionManager,
				projectionsStandardComponents.RunProjections,
				ioDispatcher,
				projectionManagerMessageDispatcher);


			SubscribeOutputBus(standardComponents, projectionsStandardComponents, forwarder, ioDispatcher);
		}

		private static void SubscribeMainBus(
			ISubscriber mainBus,
			ProjectionManager projectionManager,
			ProjectionType runProjections,
			IODispatcher ioDispatcher,
			ProjectionManagerMessageDispatcher projectionManagerMessageDispatcher) {
			if (runProjections >= ProjectionType.System) {
				mainBus.Subscribe<ProjectionManagementMessage.Command.Post>(projectionManager);
				mainBus.Subscribe<ProjectionManagementMessage.Command.PostBatch>(projectionManager);
				mainBus.Subscribe<ProjectionManagementMessage.Command.UpdateQuery>(projectionManager);
				mainBus.Subscribe<ProjectionManagementMessage.Command.GetQuery>(projectionManager);
				mainBus.Subscribe<ProjectionManagementMessage.Command.Delete>(projectionManager);
				mainBus.Subscribe<ProjectionManagementMessage.Command.GetStatistics>(projectionManager);
				mainBus.Subscribe<ProjectionManagementMessage.Command.GetState>(projectionManager);
				mainBus.Subscribe<ProjectionManagementMessage.Command.GetResult>(projectionManager);
				mainBus.Subscribe<ProjectionManagementMessage.Command.Disable>(projectionManager);
				mainBus.Subscribe<ProjectionManagementMessage.Command.Enable>(projectionManager);
				mainBus.Subscribe<ProjectionManagementMessage.Command.Abort>(projectionManager);
				mainBus.Subscribe<ProjectionManagementMessage.Command.SetRunAs>(projectionManager);
				mainBus.Subscribe<ProjectionManagementMessage.Command.Reset>(projectionManager);
				mainBus.Subscribe<ProjectionManagementMessage.Command.GetConfig>(projectionManager);
				mainBus.Subscribe<ProjectionManagementMessage.Command.UpdateConfig>(projectionManager);
				mainBus.Subscribe<ProjectionManagementMessage.Internal.CleanupExpired>(projectionManager);
				mainBus.Subscribe<ProjectionManagementMessage.Internal.Deleted>(projectionManager);
				mainBus.Subscribe<CoreProjectionStatusMessage.Started>(projectionManager);
				mainBus.Subscribe<CoreProjectionStatusMessage.Stopped>(projectionManager);
				mainBus.Subscribe<CoreProjectionStatusMessage.Faulted>(projectionManager);
				mainBus.Subscribe<CoreProjectionStatusMessage.Prepared>(projectionManager);
				mainBus.Subscribe<CoreProjectionStatusMessage.StateReport>(projectionManager);
				mainBus.Subscribe<CoreProjectionStatusMessage.ResultReport>(projectionManager);
				mainBus.Subscribe<CoreProjectionStatusMessage.StatisticsReport>(projectionManager);
				mainBus.Subscribe<ProjectionSubsystemMessage.StartComponents>(projectionManager);
				mainBus.Subscribe<ProjectionSubsystemMessage.StopComponents>(projectionManager);
			}

			mainBus.Subscribe<ClientMessage.WriteEventsCompleted>(projectionManager);
			mainBus.Subscribe<ClientMessage.DeleteStreamCompleted>(projectionManager);
			mainBus.Subscribe<ClientMessage.ReadStreamEventsBackwardCompleted>(projectionManager);
			mainBus.Subscribe<ClientMessage.ReadStreamEventsForwardCompleted>(projectionManager);
			mainBus.Subscribe<TelemetryMessage.Request>(projectionManager);

			mainBus.Subscribe(ioDispatcher.Awaker);
			mainBus.Subscribe<ClientMessage.ReadStreamEventsBackwardCompleted>(ioDispatcher.BackwardReader);
			mainBus.Subscribe<ClientMessage.NotHandled>(ioDispatcher.BackwardReader);
			mainBus.Subscribe(ioDispatcher.ForwardReader);
			mainBus.Subscribe(ioDispatcher.StreamDeleter);
			mainBus.Subscribe(ioDispatcher.Writer);
			mainBus.Subscribe(ioDispatcher.EventReader);
			mainBus.Subscribe<IODispatcherDelayedMessage>(ioDispatcher);
			mainBus.Subscribe<ClientMessage.NotHandled>(ioDispatcher);

			mainBus.Subscribe(projectionManagerMessageDispatcher);
		}

		private static void SubscribeOutputBus(
			StandardComponents standardComponents,
			ProjectionsStandardComponents projectionsStandardComponents,
			RequestResponseQueueForwarder forwarder,
			IODispatcher ioDispatcher) {
			var managerOutput = projectionsStandardComponents.LeaderOutputBus;
			managerOutput.Subscribe<ClientMessage.ReadEvent>(forwarder);
			managerOutput.Subscribe<ClientMessage.ReadStreamEventsBackward>(forwarder);
			managerOutput.Subscribe<ClientMessage.ReadStreamEventsForward>(forwarder);
			managerOutput.Subscribe<ClientMessage.WriteEvents>(forwarder);
			managerOutput.Subscribe<ClientMessage.DeleteStream>(forwarder);
			managerOutput.Subscribe(Forwarder.Create<Message>(projectionsStandardComponents.LeaderInputQueue));
			managerOutput.Subscribe<ClientMessage.NotHandled>(ioDispatcher);

			managerOutput.Subscribe<TimerMessage.Schedule>(standardComponents.TimerService);
			managerOutput.Subscribe(Forwarder.Create<AwakeServiceMessage.SubscribeAwake>(standardComponents.MainQueue));
			managerOutput.Subscribe(
				Forwarder.Create<AwakeServiceMessage.UnsubscribeAwake>(standardComponents.MainQueue));
			managerOutput.Subscribe<SystemMessage.SubSystemInitialized>(forwarder);

			// self forward all
			standardComponents.MainBus.Subscribe(
				Forwarder.Create<SystemMessage.StateChangeMessage>(projectionsStandardComponents.LeaderInputQueue));
			standardComponents.MainBus.Subscribe(
				Forwarder.Create<SystemMessage.SystemCoreReady>(projectionsStandardComponents.LeaderInputQueue));
			standardComponents.MainBus.Subscribe(
				Forwarder.Create<SystemMessage.EpochWritten>(projectionsStandardComponents.LeaderInputQueue));
			standardComponents.MainBus.Subscribe(
				Forwarder.Create<ProjectionCoreServiceMessage.SubComponentStarted>(projectionsStandardComponents
					.LeaderInputQueue));
			standardComponents.MainBus.Subscribe(
				Forwarder.Create<ProjectionCoreServiceMessage.SubComponentStopped>(projectionsStandardComponents
					.LeaderInputQueue));
			standardComponents.MainBus.Subscribe(
				Forwarder.Create<TelemetryMessage.Request>(projectionsStandardComponents.LeaderInputQueue));
			projectionsStandardComponents.LeaderMainBus.Subscribe(new UnwrapEnvelopeHandler());
		}
	}
}<|MERGE_RESOLUTION|>--- conflicted
+++ resolved
@@ -11,7 +11,6 @@
 using EventStore.Core.Telemetry;
 using EventStore.Projections.Core.Messages;
 using EventStore.Projections.Core.Messaging;
-using EventStore.Projections.Core.Metrics;
 using EventStore.Projections.Core.Services.Http;
 using EventStore.Projections.Core.Services.Management;
 using EventStore.Projections.Core.Services.Processing;
@@ -22,8 +21,7 @@
 			StandardComponents standardComponents,
 			ProjectionsStandardComponents projectionsStandardComponents,
 			IDictionary<Guid, IPublisher> queues,
-			TimeSpan projectionQueryExpiry,
-			IProjectionTracker projectionTracker) {
+			TimeSpan projectionQueryExpiry) {
 			IQueuedHandler inputQueue = projectionsStandardComponents.LeaderInputQueue;
 			IBus outputBus = projectionsStandardComponents.LeaderOutputBus;
 			var ioDispatcher = new IODispatcher(outputBus, new PublishEnvelope(inputQueue), true);
@@ -52,13 +50,7 @@
 				new RealTimeProvider(),
 				projectionsStandardComponents.RunProjections,
 				ioDispatcher,
-<<<<<<< HEAD
-				projectionQueryExpiry,
-				projectionTracker,
-				defaultProjectionExecutionTimeout: projectionsStandardComponents.ProjectionExecutionTimeout);
-=======
 				projectionQueryExpiry);
->>>>>>> 52a9b498
 
 			SubscribeMainBus(
 				projectionsStandardComponents.LeaderMainBus,
