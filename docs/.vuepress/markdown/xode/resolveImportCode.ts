--- conflicted
+++ resolved
@@ -1,8 +1,4 @@
-<<<<<<< HEAD
-import {fs, path, logger} from "vuepress/utils";
-=======
 import {fs} from "vuepress/utils";
->>>>>>> 52a9b498
 import type {MarkdownEnv} from "../types";
 import type {ImportCodeTokenMeta} from "./types";
 import {resolveVersionedPath} from "../resolver";
