swagger: "2.0"
info:
  description: The HTTP API for EventStoreDB
<<<<<<< HEAD
  version: nightly
=======
  version: 23.10.0
>>>>>>> 52a9b498
  title: HTTP API
  contact:
    url: https://www.eventstore.com/contact
  license:
    name: BSD 3-Clause
    url: https://github.com/EventStore/EventStore/blob/master/LICENSE.md
host: eventstore.com
securityDefinitions:
  basicAuth:
    type: basic
schemes:
  - https
paths:
  "/admin/node/priority/{nodePriority}":
    post:
      description: Issues a command to change the priority of a node.
      summary: Change node priority
      tags:
        - Admin
      operationId: Change node priority
      parameters:
        - name: nodePriority
          in: path
          description: The new priority
          required: true
          type: integer
      responses:
        "200":
          description: OK
        "401":
          description: Unauthorized
      security:
        - basicAuth: []
  /admin/node/resign:
    post:
      description: Issues a command to resign a node.
      summary: Resign node
      tags:
        - Admin
      operationId: Resign node
      parameters: []
      responses:
        "200":
          description: OK
        "401":
          description: Unauthorized
      security:
        - basicAuth: []
  /admin/reloadconfig:
    post:
      description: Reload the configuration of a node.
      summary: Reload configuration
      tags:
        - Admin
      operationId: Reload configuration
      parameters: []
      responses:
        "200":
          description: OK
        "401":
          description: Unauthorized
      security:
        - basicAuth: []
  /admin/shutdown:
    post:
      description: Issues a shut down command to a node.
      summary: Shutdown a node
      tags:
        - Admin
      operationId: Shutdown a node
      produces:
        - application/json
      parameters: []
      responses:
        "200":
          description: OK
      security:
        - basicAuth: []
  /admin/scavenge:
    post:
      description: >-
        Scavenge reclaims disk space by rewriting database chunks, minus the
        events to delete, and then deleting the old chunks.
      summary: Scavenge a node
      tags:
        - Admin
      operationId: Scavenge a node
      produces:
        - application/json
      parameters:
        - name: threads
          in: query
          description: The number of threads to run the scavenge operation on (max 4).
          type: integer
          required: false
          default: 1
        - name: threshold
          in: query
          description: The threshold to use during the scavenge.
          type: integer
          required: false
          default: 0
        - name: throttlePercent
          in: query
          description: When set to 100 the scavenge will run at full speed. When set to 50 the scavenge will take twice as long by pausing at regular intervals. This allows it to be run with less impact on the server.
          type: integer
          required: false
          default: 100
        - name: syncOnly
          in: query
          description: When true, prevents a new scavenge point from being written.
          type: boolean
          required: false
          default: false
      responses:
        "200":
          description: OK
        "400":
          description: Bad request
        "401":
          description: Unauthorized
      security:
        - basicAuth: []
  "/admin/scavenge/{scavengeId}":
    delete:
      description: Stop a running scavenge operation.
      summary: Stop a scavenge operation
      tags:
        - Admin
      operationId: Stop a scavenge
      produces:
        - application/json
      parameters:
        - name: scavengeId
          in: path
          description: The scavenge ID.
          required: true
          type: integer
      responses:
        "200":
          description: OK
        "401":
          description: Unauthorized
        "404":
          description: Not found
      security:
        - basicAuth: []
    get:
      description: Returns a link to the current scavenge.
      summary: Get current scavenge
      tags:
        - Scavenge
      operationId: Get current scavenge
      parameters:
        - name: scavengeId
          in: path
          description: Alias for current scavenge ID.
          required: true
          type: string
          enum:
            - current
      produces:
        - application/json
      responses:
        "200":
          description: OK
          schema:
            $ref: "#/definitions/ScavengeCurrentItem"
        "401":
          description: Unauthorized
      security:
        - basicAuth: []
  /admin/mergeindexes:
    delete:
      description: Manually merge indexes after a scavenge operation.
      summary: Merge indexes
      tags:
        - Admin
      operationId: Merge Indexes
      produces:
        - application/json
      responses:
        "200":
          description: OK
        "401":
          description: Unauthorized
      security:
        - basicAuth: []
  /info:
    get:
      description: Returns information about node.
      summary: Get info for node
      tags:
        - Info
      operationId: Get info for node
      produces:
        - application/json
      parameters: []
      responses:
        "200":
          description: OK
        "401":
          description: Unauthorized
      security:
        - basicAuth: []
  /info/options:
    get:
      description: Returns configuration details about node.
      summary: Get configuration for node
      tags:
        - Info
      operationId: Get configuration for node
      produces:
        - application/json
      parameters: []
      responses:
        "200":
          description: OK
        "401":
          description: Unauthorized
      security:
        - basicAuth: []
  /metrics:
    get:
      description: Returns the metrics of a node in OpenMetrics/Prometheus format.
      summary: Node metrics
      tags:
        - Stats
      operationId: Node metrics
      parameters: []
      produces:
        - text/plain
      responses:
        "200":
          description: OK
  /ping:
    get:
      description: Send a ping to the server.
      summary: Server ping
      tags:
        - Admin
      operationId: Server ping
      parameters: []
      responses:
        "200":
          description: OK
  "/streams/{stream}":
    get:
      summary: Reads a stream
      tags:
        - Streams
      description: Read a stream, receiving a standard AtomFeed document as a response.
      operationId: Read a stream
      produces:
        - application/json
        - application/xml
      parameters:
        - name: stream
          in: path
          description: The stream ID
          required: true
          type: string
        - name: embed
          in: query
          required: false
          type: string
          enum:
            - None
            - Content
            - Rich
            - Body
            - PrettyBody
            - TryHarder
      responses:
        "200":
          description: OK
        "304":
          description: Not modified
        "401":
          description: Unauthorized
        "404":
          description: Not found
        "410":
          description: Gone
      security:
        - basicAuth: []
    post:
      summary: Append to a stream
      tags:
        - Streams
      description: Append to a stream.
      operationId: Append to a stream
      produces:
        - application/json
        - application/xml
      parameters:
        - name: stream
          in: path
          description: The name of the stream.
          required: true
          type: string
        - in: body
          name: stream data
          description: Stream events to create.
          required: true
          schema:
            $ref: "#/definitions/streamData"
        - $ref: "#/parameters/ES-ExpectedVersion"
        - $ref: "#/parameters/ES-EventType"
        - $ref: "#/parameters/ES-EventId"
        - $ref: "#/parameters/ES-RequiresLeader"
      responses:
        "201":
          description: New stream created
        "307":
          description: Temporary Redirect
        "400":
          description: Write request body invalid
        "401":
          description: Unauthorized
        "404":
          description: Not found
        "410":
          description: Gone
        "413":
          description: Request entity too large
      security:
        - basicAuth: []
    delete:
      summary: Deletes a stream
      tags:
        - Streams
      description: Delete specified stream.
      operationId: Delete a stream
      produces:
        - application/xml
        - application/json
      parameters:
        - name: stream
          in: path
          description: The stream ID to delete.
          required: true
          type: string
      responses:
        "204":
          description: Stream deleted
        "401":
          description: Unauthorized
        "404":
          description: Not found
        "410":
          description: Gone
      security:
        - basicAuth: []
  "/streams/{stream}/incoming/{guid}":
    post:
      tags:
        - Streams
      summary: An alternative URL to post events to
      description: >-
        A URL generated by EventStoreDB if you don't supply an ID when creating a
        stream. You then use this URL to post events to.
      operationId: Alternative stream URL
      produces:
        - application/json
        - application/xml
      parameters:
        - name: stream
          in: path
          description: The name of the stream.
          required: true
          type: string
        - name: guid
          in: path
          description: Autogenerated UUID.
          required: true
          type: string
      responses:
        "201":
          description: New event created
        "307":
          description: Temporary Redirect
        "400":
          description: Write request body invalid
        "401":
          description: Unauthorized
        "404":
          description: Not found
        "410":
          description: Gone
        "413":
          description: Request entity too large
      security:
        - basicAuth: []
  "/streams/{stream}/{event}":
    get:
      tags:
        - Streams
      summary: Read a stream event
      description: Reads a single event from a stream.
      operationId: Read stream event
      produces:
        - application/json
        - application/xml
      parameters:
        - name: stream
          in: path
          description: The stream ID.
          required: true
          type: string
        - name: event
          in: path
          description: The event ID.
          required: true
          type: string
        - name: embed
          in: query
          required: false
          type: string
          enum:
            - None
            - Content
            - Rich
            - Body
            - PrettyBody
            - TryHarder
      responses:
        "200":
          description: OK
        "401":
          description: Unauthorized
        "404":
          description: Not found
        "410":
          description: Gone
      security:
        - basicAuth: []
  "/streams/{stream}/{event}/{count}":
    get:
      tags:
        - Streams
      summary: Paginate backwards through stream events
      description: Paginate backwards though stream events by a specified amount.
      operationId: "Get {n} events"
      produces:
        - application/json
        - application/xml
      parameters:
        - name: stream
          in: path
          description: The stream ID.
          required: true
          type: string
        - name: event
          in: path
          description: The event ID.
          required: true
          type: string
        - name: count
          in: path
          description: How many events to skip backwards from in the request.
          required: true
          type: integer
          format: int64
        - name: embed
          in: query
          required: false
          type: string
          enum:
            - None
            - Content
            - Rich
            - Body
            - PrettyBody
            - TryHarder
      responses:
        "200":
          description: OK
        "304":
          description: Not modified
        "401":
          description: Unauthorized
        "404":
          description: Not found
        "410":
          description: Gone
      security:
        - basicAuth: []
  "/streams/{stream}/{event}/backward/{count}":
    get:
      tags:
        - Streams
      summary: Paginate backwards through stream events
      description: Paginate backwards though stream events by a specified amount.
      operationId: Page back through events
      produces:
        - application/json
        - application/xml
      parameters:
        - name: stream
          in: path
          description: The stream ID.
          required: true
          type: string
        - name: event
          in: path
          description: The event ID.
          required: true
          type: string
        - name: count
          in: path
          description: How many events to skip backwards from in the request.
          required: true
          type: integer
          format: int64
        - name: embed
          in: query
          required: false
          type: string
          enum:
            - None
            - Content
            - Rich
            - Body
            - PrettyBody
            - TryHarder
      responses:
        "200":
          description: OK
        "304":
          description: Not modified
        "401":
          description: Unauthorized
        "404":
          description: Not found
        "410":
          description: Gone
      security:
        - basicAuth: []
  "/streams/{stream}/{event}/forward/{count}":
    get:
      tags:
        - Streams
      summary: Paginate forwards through stream events
      description: Paginate forwards though stream events by a specified amount.
      operationId: Page forward through events
      produces:
        - application/json
        - application/xml
      parameters:
        - name: stream
          in: path
          description: The stream ID.
          required: true
          type: string
        - name: event
          in: path
          description: The event ID.
          required: true
          type: string
        - name: count
          in: path
          description: How many events to skip forwards in the request.
          required: true
          type: integer
          format: int64
        - name: embed
          in: query
          required: false
          type: string
          enum:
            - None
            - Content
            - Rich
            - Body
            - PrettyBody
            - TryHarder
      responses:
        "200":
          description: OK
        "304":
          description: Not modified
        "401":
          description: Unauthorized
        "404":
          description: Not found
        "410":
          description: Gone
      security:
        - basicAuth: []
  "/streams/{stream}/metadata":
    get:
      tags:
        - Streams
      summary: Reads the metadata of a stream
      description: >-
        Returns metadata of a stream, typically information associated with an
        event that is not part of the event.
      operationId: Read stream metadata
      produces:
        - application/json
        - application/xml
      parameters:
        - name: stream
          in: path
          description: The stream ID.
          required: true
          type: string
        - name: embed
          in: query
          required: false
          type: string
          enum:
            - None
            - Content
            - Rich
            - Body
            - PrettyBody
            - TryHarder
      responses:
        "200":
          description: OK
        "304":
          description: Not modified
        "401":
          description: Unauthorized
        "404":
          description: Not found
        "410":
          description: Gone
      security:
        - basicAuth: []
    post:
      tags:
        - Streams
      summary: Update stream metadata
      description: Update the metadata of a stream.
      operationId: Update stream metadata
      produces:
        - application/json
        - application/xml
      parameters:
        - name: stream
          in: path
          description: The name of the stream.
          required: true
          type: string
        - in: body
          name: streamMetadataItem
          description: Metadata object.
          required: false
          schema:
            $ref: "#/definitions/StreamMetadataItem"
      responses:
        "201":
          description: New stream created
        "307":
          description: Temporary Redirect
        "400":
          description: Write request body invalid
        "401":
          description: Unauthorized
        "404":
          description: Not found
        "410":
          description: Gone
        "413":
          description: Request entity too large
      security:
        - basicAuth: []
  /streams/$all:
    get:
      tags:
        - Streams
      summary: Returns all events from all streams
      description: Returns all events from all streams, you must provide user details.
      operationId: Get all events
      produces:
        - application/json
        - application/xml
      parameters:
        - name: embed
          in: query
          required: false
          type: string
          enum:
            - None
            - Content
            - Rich
            - Body
            - PrettyBody
            - TryHarder
      responses:
        "200":
          description: OK
        "304":
          description: Not modified
        "401":
          description: Unauthorized
        "404":
          description: Not found
        "410":
          description: Gone
      security:
        - basicAuth: []
  /subscriptions:
    get:
      tags:
        - Subscriptions
      summary: Get information for all subscriptions
      description: Returns all subscriptions from all streams.
      operationId: Get all subscriptions
      produces:
        - application/vnd.eventstore.competingatom+json
        - application/vnd.eventstore.competingatom+xml
      parameters: []
      responses:
        "200":
          description: OK
        "400":
          description: Bad request
        "401":
          description: Unauthorized
        "404":
          description: Not found
      security:
        - basicAuth: []
  "/subscriptions/{stream}":
    get:
      tags:
        - Subscriptions
      summary: Returns information about the subscriptions for a stream
      description: Returns information about the subscriptions for a stream.
      operationId: Get subscription stream information
      produces:
        - application/vnd.eventstore.competingatom+json
        - application/vnd.eventstore.competingatom+xml
      parameters:
        - name: stream
          in: path
          description: The stream name.
          required: true
          type: string
      responses:
        "200":
          description: OK
        "400":
          description: Bad request
        "401":
          description: Unauthorized
        "404":
          description: Not found
      security:
        - basicAuth: []
  "/subscriptions/{stream}/{subscription}/info":
    get:
      tags:
        - Subscriptions
      summary: Reads stream information via a persistent subscription
      description: Reads stream information via a persistent subscription.
      operationId: Get subscription information
      produces:
        - application/vnd.eventstore.competingatom+json
        - application/vnd.eventstore.competingatom+xml
      parameters:
        - name: stream
          in: path
          description: The stream the persistent subscription is on.
          required: true
          type: string
        - name: subscription
          in: path
          description: The name of the subscription group.
          required: true
          type: string
      responses:
        "200":
          description: OK
        "400":
          description: Bad request
        "401":
          description: Unauthorized
        "404":
          description: Not found
      security:
        - basicAuth: []
  "/subscriptions/{stream}/{subscription}":
    get:
      tags:
        - Subscriptions
      summary: Read a stream
      description: Read a specified stream by a persistent subscription.
      operationId: Get a stream
      produces:
        - application/vnd.eventstore.competingatom+json
        - application/vnd.eventstore.competingatom+xml
      parameters:
        - name: stream
          in: path
          description: The stream the persistent subscription is on.
          required: true
          type: string
        - name: subscription
          in: path
          description: The name of the subscription group.
          required: true
          type: string
        - name: embed
          in: query
          required: false
          type: string
          enum:
            - None
            - Content
            - Rich
            - Body
            - PrettyBody
            - TryHarder
      responses:
        "200":
          description: OK
        "400":
          description: Bad request
        "401":
          description: Unauthorized
        "404":
          description: Not found
      security:
        - basicAuth: []
    post:
      tags:
        - Subscriptions
      summary: Update a persistant subscription
      description: >-
        You can edit the settings of an existing subscription while it is
        running. This will drop the current subscribers and will reset the
        subscription internally.
      operationId: Update subscription
      produces:
        - application/vnd.eventstore.competingatom+json
        - application/vnd.eventstore.competingatom+xml
      parameters:
        - name: stream
          in: path
          description: The stream the persistent subscription is on.
          required: true
          type: string
        - name: subscription
          in: path
          description: The name of the subscription group.
          required: true
          type: string
        - in: body
          name: subscriptionItem
          description: Subscription to create.
          required: false
          schema:
            $ref: "#/definitions/SubscriptionItem"
      responses:
        "200":
          description: Subscription updated
        "400":
          description: Bad request
        "401":
          description: Unauthorized
        "404":
          description: Not found
      security:
        - basicAuth: []
    put:
      tags:
        - Subscriptions
      summary: Create a persistent subscription
      description: >-
        Before interacting with a subscription group, you need to create one.
        You will receive an error if you attempt to create a subscription group
        more than once. This requires [admin permissions](/v5/server/access-control-lists).
      operationId: Create subscription
      produces:
        - application/vnd.eventstore.competingatom+json
        - application/vnd.eventstore.competingatom+xml
      parameters:
        - name: stream
          in: path
          description: The stream the persistent subscription is on.
          required: true
          type: string
        - name: subscription
          in: path
          description: The name of the subscription group.
          required: true
          type: string
        - in: body
          name: subscriptionItem
          description: Subscription to create.
          required: false
          schema:
            $ref: "#/definitions/SubscriptionItem"
      responses:
        "201":
          description: Subscription created
        "209":
          description: Conflict
        "400":
          description: Bad request
        "401":
          description: Unauthorized
        "404":
          description: Not found
      security:
        - basicAuth: []
    delete:
      tags:
        - Subscriptions
      summary: Deletes a subscription
      description: Deletes a subscription.
      operationId: Delete subscription
      produces:
        - application/vnd.eventstore.competingatom+json
        - application/vnd.eventstore.competingatom+xml
      parameters:
        - name: stream
          in: path
          description: The stream the persistent subscription is on
          required: true
          type: string
        - name: subscription
          in: path
          description: The name of the subscription group
          required: true
          type: string
      responses:
        "200":
          description: OK
        "400":
          description: Bad request
        "401":
          description: Unauthorized
        "404":
          description: Not found
      security:
        - basicAuth: []
  "/subscriptions/{stream}/{subscription}/{count}":
    get:
      tags:
        - Subscriptions
      summary: >-
        Reads a stream via a persistent subscription and return a specific
        number of events
      description: >-
        Reads a stream via a persistent subscription and return a specific
        number of events.
      operationId: "Get {n} subscription events"
      produces:
        - application/vnd.eventstore.competingatom+json
        - application/vnd.eventstore.competingatom+xml
      parameters:
        - name: stream
          in: path
          description: The stream the persistent subscription is on.
          required: true
          type: string
        - name: subscription
          in: path
          description: The name of the subscription group.
          required: true
          type: string
        - name: count
          in: path
          description: How many events to return for the request.
          required: true
          type: integer
          format: int64
        - name: embed
          in: query
          required: false
          type: string
          enum:
            - None
            - Content
            - Rich
            - Body
            - PrettyBody
            - TryHarder
      responses:
        "200":
          description: OK
        "400":
          description: Bad request
        "401":
          description: Unauthorized
        "404":
          description: Not found
      security:
        - basicAuth: []
  "/subscriptions/{stream}/{subscription}/ack/{messageid}":
    post:
      tags:
        - Subscriptions
      summary: Acknowledge a single message
      description: >-
        Clients must acknowledge (or not acknowledge) messages in the competing
        consumer model. If the client fails to respond in the given timeout
        period, the message will be retried. You should use the `rel` links in
        the feed for acknowledgements not bookmark URIs as they are subject to
        change in future versions.
      operationId: Acknowledge a single message
      produces:
        - application/vnd.eventstore.competingatom+json
        - application/vnd.eventstore.competingatom+xml
      parameters:
        - name: stream
          in: path
          description: The stream the persistent subscription is on.
          required: true
          type: string
        - name: subscription
          in: path
          description: The name of the subscription group.
          required: true
          type: string
        - name: messageid
          in: path
          description: The id of the message that needs to be acked.
          required: true
          type: string
      responses:
        "200":
          description: Message was acked
        "400":
          description: Bad request
        "401":
          description: Unauthorized
        "404":
          description: Not found
      security:
        - basicAuth: []
  "/subscriptions/{stream}/{subscription}/ack":
    post:
      tags:
        - Subscriptions
      summary: Acknowledge multiple messages
      description: >-
        Clients must acknowledge (or not acknowledge) messages in the competing
        consumer model. If the client fails to respond in the given timeout
        period, the message will be retried. You should use the `rel` links in
        the feed for acknowledgements not bookmark URIs as they are subject to
        change in future versions.
      operationId: Acknowledge multiple messages
      produces:
        - application/vnd.eventstore.competingatom+json
        - application/vnd.eventstore.competingatom+xml
      parameters:
        - name: stream
          in: path
          description: The stream the persistent subscription is on.
          required: true
          type: string
        - name: subscription
          in: path
          description: The name of the subscription group.
          required: true
          type: string
        - name: ids
          in: query
          description: The ids of the messages that need to be acked separated by commas.
          required: false
          type: string
      responses:
        "200":
          description: Messages were acked
        "400":
          description: Bad request
        "401":
          description: Unauthorized
        "404":
          description: Not found
      security:
        - basicAuth: []
  "/subscriptions/{stream}/{subscription}/nack/{messageid}":
    post:
      tags:
        - Subscriptions
      summary: Negative acknowledge a single message
      description: >-
        Clients must acknowledge (or not acknowledge) messages in the competing
        consumer model. If the client fails to respond in the given timeout
        period, the message will be retried. You should use the `rel` links in
        the feed for acknowledgements not bookmark URIs as they are subject to
        change in future versions.
      operationId: Don't acknowledge a single message
      produces:
        - application/vnd.eventstore.competingatom+json
        - application/vnd.eventstore.competingatom+xml
      parameters:
        - name: stream
          in: path
          description: The stream the persistent subscription is on.
          required: true
          type: string
        - name: subscription
          in: path
          description: The name of the subscription group.
          required: true
          type: string
        - name: messageid
          in: path
          description: The id of the message that needs to be nacked.
          required: true
          type: string
        - name: action
          in: query
          description: >-
            <ul><li>**Park** - Don't retry the message, park it until a request
            is sent to reply the parked messages<li>**Retry** - Retry the
            message<li>**Skip** - Discard the message<li>**Stop** - Stop the
            subscription</ul>
          required: false
          type: string
          enum:
            - Park
            - Retry
            - Skip
            - Stop
      responses:
        "200":
          description: Message was nacked
        "400":
          description: Bad request
        "401":
          description: Unauthorized
        "404":
          description: Not found
      security:
        - basicAuth: []
  "/subscriptions/{stream}/{subscription}/nack":
    post:
      tags:
        - Subscriptions
      summary: Negative acknowledge multiple messages
      description: >-
        Clients must acknowledge (or not acknowledge) messages in the competing
        consumer model. If the client fails to respond in the given timeout
        period, the message will be retried. You should use the `rel` links in
        the feed for acknowledgements not bookmark URIs as they are subject to
        change in future versions.
      operationId: Don't acknowledge multiple messages
      produces:
        - application/vnd.eventstore.competingatom+json
        - application/vnd.eventstore.competingatom+xml
      parameters:
        - name: stream
          in: path
          description: The stream the persistent subscription is on.
          required: true
          type: string
        - name: subscription
          in: path
          description: The name of the subscription group.
          required: true
          type: string
        - name: ids
          in: query
          description: The ids of the messages that need to be nacked separated by commas.
          required: false
          type: string
        - name: action
          in: query
          description: >-
            <ul><li>**Park** - Don't retry the message, park it until a request
            is sent to reply the parked messages<li>**Retry** - Retry the
            message<li>**Skip** - Discard the message<li>**Stop** - Stop the
            subscription</ul>
          required: false
          type: string
          enum:
            - Park
            - Retry
            - Skip
            - Stop
      responses:
        "200":
          description: Messages were nacked
        "400":
          description: Bad request
        "401":
          description: Unauthorized
        "404":
          description: Not found
      security:
        - basicAuth: []
  "/subscriptions/{stream}/{subscription}/replayParked":
    post:
      tags:
        - Subscriptions
      summary: Replay any previously parked messages in a stream
      description: >-
        Replay any previously parked messages in a stream that were parked by a
        negative acknowledgement action.
      operationId: Replay previously parked messages
      produces:
        - application/vnd.eventstore.competingatom+json
        - application/vnd.eventstore.competingatom+xml
      parameters:
        - name: stream
          in: path
          description: The stream the persistent subscription is on.
          required: true
          type: string
        - name: subscription
          in: path
          description: The name of the subscription group.
          required: true
          type: string
        - name: stopAt
          in: query
          description: The stream event number to stop at.
          required: false
          type: long
      responses:
        "200":
          description: OK
        "401":
          description: Unauthorized
        "404":
          description: Not found
      security:
        - basicAuth: []
  /subscriptions/restart:
    post:
      description: Restart the subscription subsystem on a node.
      summary: Restart subscriptions
      tags:
        - Subscriptions
      operationId: Restart subscriptions
      parameters: []
      responses:
        "200":
          description: OK
        "401":
          description: Unauthorized
      security:
        - basicAuth: []
  /users:
    get:
      tags:
        - Users
      summary: Get all users
      description: Returns all users defined in EventStoreDB.
      operationId: Get all users
      produces:
        - application/json
        - application/xml
      responses:
        "200":
          description: OK
        "401":
          description: Unauthorized
      security:
        - basicAuth: []
    post:
      tags:
        - Users
      summary: Create a User
      description: Create a new user.
      operationId: Create a user
      produces:
        - application/json
        - application/xml
      parameters:
        - in: body
          name: userItem
          description: User to create.
          required: false
          schema:
            $ref: "#/definitions/UserItem"
      responses:
        "201":
          description: New user created
        "400":
          description: Bad request
        "401":
          description: Unauthorized
      security:
        - basicAuth: []
  "/users/{login}":
    get:
      tags:
        - Users
      summary: Get user
      description: >-
        Returns the user currently authenticated with the API, or the user
        specified.
      operationId: Get a user
      produces:
        - application/json
        - application/xml
      parameters:
        - name: login
          in: path
          description: The user passed to the API call.
          required: true
          type: string
      responses:
        "200":
          description: OK
        "401":
          description: Unauthorized
        "404":
          description: Not found
      security:
        - basicAuth: []
    put:
      tags:
        - Users
      summary: Update specified user
      description: Update the FullName or Groups of the specified user.
      operationId: Update a user
      produces:
        - application/json
        - application/xml
      parameters:
        - name: login
          in: path
          description: The user's name.
          required: true
          type: string
        - in: body
          name: userUpdateItem
          description: User to update.
          required: false
          schema:
            $ref: "#/definitions/UserUpdateItem"
      responses:
        "200":
          description: OK
        "401":
          description: Unauthorized
        "404":
          description: Not found
      security:
        - basicAuth: []
    delete:
      tags:
        - Users
      summary: Deletes a user
      description: Delete specified user.
      operationId: Delete a user
      produces:
        - application/xml
        - application/json
      parameters:
        - name: login
          in: path
          description: The user's name.
          required: true
          type: string
      responses:
        "200":
          description: User deleted
        "401":
          description: Unauthorized
      security:
        - basicAuth: []
  "/users/{login}/command/enable":
    put:
      tags:
        - Users
      summary: Enable the specified user
      description: Enable the acount of the specified user.
      operationId: Enable a user
      produces:
        - application/json
        - application/xml
      parameters:
        - name: login
          in: path
          description: The user's name.
          required: true
          type: string
      responses:
        "200":
          description: OK
        "401":
          description: Unauthorized
        "404":
          description: Not found
      security:
        - basicAuth: []
  "/users/{login}/command/disable":
    put:
      tags:
        - Users
      summary: Disable the specified user
      description: Disable the acount of the specified user.
      operationId: Disable a user
      produces:
        - application/json
        - application/xml
      parameters:
        - name: login
          in: path
          description: The user's name.
          required: true
          type: string
      responses:
        "200":
          description: OK
        "401":
          description: Unauthorized
        "404":
          description: Not found
      security:
        - basicAuth: []
  "/users/{login}/command/reset-password":
    post:
      tags:
        - Users
      summary: Reset user password
      description: Reset the password of the specified user.
      operationId: Reset password
      produces:
        - application/json
        - application/xml
      parameters:
        - name: login
          in: path
          description: The user's name.
          required: true
          type: string
        - in: body
          name: newPassword
          description: The new password for the user.
          required: true
          schema:
            $ref: "#/definitions/PasswordResetItem"
      responses:
        "200":
          description: OK
        "401":
          description: Unauthorized
        "400":
          description: Bad request
      security:
        - basicAuth: []
  "/users/{login}/command/change-password":
    post:
      tags:
        - Users
      summary: Change user password
      description: Change the password of the specified user.
      operationId: Change password
      produces:
        - application/json
        - application/xml
      parameters:
        - name: login
          in: path
          description: The user's name.
          required: true
          type: string
        - in: body
          name: newPassword
          description: The new password for the user.
          required: true
          schema:
            $ref: "#/definitions/PasswordChangeItem"
      responses:
        "200":
          description: OK
        "401":
          description: Unauthorized
        "400":
          description: Bad request
      security:
        - basicAuth: []
  /projections/any:
    get:
      tags:
        - Projections
      summary: Get all projections
      description: Returns all projections defined in EventStoreDB.
      operationId: Get all projections
      produces:
        - application/json
        - application/xml
      responses:
        "200":
          description: OK
        "401":
          description: Unauthorized
        "404":
          description: Not found
      security:
        - basicAuth: []
  /projections/all-non-transient:
    get:
      tags:
        - Projections
      summary: Get all non-transient projections
      description: Returns all known projections except ad-hoc projections.
      operationId: Get all non-transient projections
      produces:
        - application/json
        - application/xml
      responses:
        "200":
          description: OK
        "401":
          description: Unauthorized
        "404":
          description: Not found
      security:
        - basicAuth: []
  /projections/onetime:
    get:
      tags:
        - Projections
      summary: Get all queries
      description: Returns all queries defined in EventStoreDB.
      operationId: Get all queries
      produces:
        - application/json
        - application/xml
      responses:
        "200":
          description: OK
        "401":
          description: Unauthorized
        "404":
          description: Not found
      security:
        - basicAuth: []
    post:
      tags:
        - Projections
      summary: Create a onetime projection
      description: Create a new onetime projection.
      operationId: Create a onetime projection
      produces:
        - application/json
        - application/xml
      parameters:
        - name: name
          in: query
          description: Name of the projection.
          required: false
          type: string
        - name: type
          in: query
          description: The projection type.
          required: false
          type: string
          enum:
            - JS
        - name: enabled
          in: query
          description: Is the projection enabled.
          required: false
          type: boolean
        - name: checkpoints
          in: query
          description: Are checkpoints enabled.
          required: false
          type: boolean
        - name: emit
          in: query
          description: Is emit enabled.
          required: false
          type: boolean
        - name: trackemittedstreams
          in: query
          description: >-
            Should your projection create a separate stream and write any
            streams it emits to that stream.
          required: false
          type: boolean
      responses:
        "201":
          description: New projection created
        "209":
          description: Conflict
        "400":
          description: Bad request
        "401":
          description: Unauthorized
      security:
        - basicAuth: []
  /projections/continuous:
    get:
      tags:
        - Projections
      summary: Get all continious projections
      description: Returns all continually running projections defined in EventStoreDB.
      operationId: Get all continious projections
      produces:
        - application/json
        - application/xml
      responses:
        "200":
          description: OK
        "401":
          description: Unauthorized
        "404":
          description: Not found
      security:
        - basicAuth: []
    post:
      tags:
        - Projections
      summary: Create a continious projection
      description: Create a new continious projection.
      operationId: Create a continious projection
      produces:
        - application/json
        - application/xml
      parameters:
        - name: name
          in: query
          description: Name of the projection.
          required: false
          type: string
        - name: enabled
          in: query
          description: Is the projection enabled.
          required: false
          type: boolean
        - name: checkpoints
          in: query
          description: Are checkpoints enabled.
          required: false
          type: boolean
        - name: emit
          in: query
          description: Is emit enabled.
          required: false
          type: boolean
        - name: type
          in: query
          description: The projection type.
          required: false
          type: string
          enum:
            - JS
        - name: trackemittedstreams
          in: query
          description: >-
            Should your projection create a separate stream and write any
            streams it emits to that stream.
          required: false
          type: boolean
      responses:
        "201":
          description: New projection created
        "209":
          description: Conflict
        "400":
          description: Bad request
        "401":
          description: Unauthorized
      security:
        - basicAuth: []
  /projections/restart:
    post:
      description: Restart the projections subsystem on a node.
      summary: Restart projections
      tags:
        - Projections
      operationId: Restart projections
      parameters: []
      responses:
        "200":
          description: OK
        "401":
          description: Unauthorized
      security:
        - basicAuth: []
  /projections/transient:
    get:
      tags:
        - Projections
      summary: Get all transient projections
      description: Returns all transient projections defined in EventStoreDB.
      operationId: Get all transient projections
      produces:
        - application/json
        - application/xml
      responses:
        "200":
          description: OK
        "401":
          description: Unauthorized
        "404":
          description: Not found
      security:
        - basicAuth: []
    post:
      tags:
        - Projections
      summary: Create a transient projection
      description: Create a new transient projection.
      operationId: Create a transient projection
      produces:
        - application/json
        - application/xml
      parameters:
        - name: name
          in: query
          description: Name of the projection.
          required: false
          type: string
        - name: type
          in: query
          description: The projection type.
          required: false
          type: string
          enum:
            - JS
        - name: enabled
          in: query
          description: Is the projection enabled.
          required: false
          type: boolean
      responses:
        "201":
          description: New projection created
        "400":
          description: Bad request
        "401":
          description: Unauthorized
      security:
        - basicAuth: []
  "/projection/{name}/query":
    get:
      tags:
        - Projections
      summary: Get projection definition
      description: Returns definition of the specified projection.
      operationId: Get projection definition
      produces:
        - application/json
        - application/xml
      parameters:
        - name: name
          in: path
          description: The name of the projection.
          required: true
          type: string
        - name: config
          in: query
          required: false
          type: boolean
          description: Wether to return the projection definition config.
      responses:
        "200":
          description: OK
        "401":
          description: Unauthorized
        "404":
          description: Not found
      security:
        - basicAuth: []
    put:
      tags:
        - Projections
      summary: Update projection definition
      description: Update the specified projection definition.
      operationId: Update projection definition
      produces:
        - application/json
        - application/xml
      parameters:
        - name: name
          in: path
          description: The name of the projection.
          required: true
          type: string
        - name: type
          in: query
          description: The projection type.
          required: false
          type: string
          enum:
            - JS
        - name: emit
          in: query
          description: Is emit enabled.
          required: false
          type: boolean
      responses:
        "200":
          description: OK
        "401":
          description: Unauthorized
        "404":
          description: Not found
      security:
        - basicAuth: []
  "/projection/{name}/state":
    get:
      tags:
        - Projections
      summary: Get the projection state
      description: Return the current state of the specified projection.
      operationId: Get the projection state
      produces:
        - application/json
        - application/xml
      parameters:
        - name: name
          in: path
          description: The name of the projection.
          required: true
          type: string
        - name: partition
          in: query
          required: false
          type: string
          description: The partition name in state.
      responses:
        "200":
          description: OK
        "401":
          description: Unauthorized
        "404":
          description: Not found
      security:
        - basicAuth: []
  "/projection/{name}/result":
    get:
      tags:
        - Projections
      summary: Get result of projection
      description: Get the final result of a projection.
      operationId: Get result of projection
      produces:
        - application/json
        - application/xml
      parameters:
        - name: name
          in: path
          description: The name of the projection.
          required: true
          type: string
        - name: partition
          in: query
          required: false
          type: string
          description: The partition name in state.
      responses:
        "200":
          description: OK
        "401":
          description: Unauthorized
        "404":
          description: Not found
      security:
        - basicAuth: []
  "/projection/{name}/statistics":
    get:
      tags:
        - Projections
      summary: Get projection statistics
      description: >-
        Returns the statistics for a projection, such as how many events, the
        status etc.
      operationId: Get projection statistics
      produces:
        - application/json
        - application/xml
      parameters:
        - name: name
          in: path
          description: The name of the projection.
          required: true
          type: string
      responses:
        "200":
          description: OK
        "401":
          description: Unauthorized
        "404":
          description: Not found
      security:
        - basicAuth: []
  "/projection/{name}/command/disable":
    post:
      tags:
        - Projections
      summary: Disable projection
      description: Disable the specified projection.
      operationId: Disable projection
      produces:
        - application/json
        - application/xml
      parameters:
        - name: name
          in: path
          description: The name of the projection.
          required: true
          type: string
        - name: enableRunAs
          in: query
          description: Run as the user issuing the command.
          required: false
          type: boolean
      responses:
        "200":
          description: OK
        "401":
          description: Unauthorized
        "404":
          description: Not found
      security:
        - basicAuth: []
  "/projection/{name}/command/enable":
    post:
      tags:
        - Projections
      summary: Enable projection
      description: Enable the specified projection.
      operationId: Enable projection
      produces:
        - application/json
        - application/xml
      parameters:
        - name: name
          in: path
          description: The name of the projection.
          required: true
          type: string
        - name: enableRunAs
          in: query
          description: Run as the user issuing the command.
          required: false
          type: boolean
      responses:
        "200":
          description: OK
        "401":
          description: Unauthorized
        "404":
          description: Not found
      security:
        - basicAuth: []
  "/projection/{name}/command/reset":
    post:
      tags:
        - Projections
      summary: Reset projection
      description: Reset the specified projection.
      operationId: Reset projection
      produces:
        - application/json
        - application/xml
      parameters:
        - name: name
          in: path
          description: The name of the projection.
          required: true
          type: string
        - name: enableRunAs
          in: query
          description: Run as the user issuing the command.
          required: false
          type: boolean
      responses:
        "200":
          description: OK
        "401":
          description: Unauthorized
        "404":
          description: Not found
      security:
        - basicAuth: []
  "/projection/{name}/command/abort":
    post:
      tags:
        - Projections
      summary: Abort projection
      description: Abort the specified projection.
      operationId: Abort projection
      produces:
        - application/json
        - application/xml
      parameters:
        - name: name
          in: path
          description: The name of the projection.
          required: true
          type: string
        - name: enableRunAs
          in: query
          description: Run as the user issuing the command.
          required: false
          type: boolean
      responses:
        "200":
          description: OK
        "401":
          description: Unauthorized
        "404":
          description: Not found
      security:
        - basicAuth: []
  "/projection/{name}/config":
    get:
      tags:
        - Projections
      summary: Get the config of a projection
      description: Returns the performance configuration of the specified projection.
      operationId: Get projection config
      produces:
        - application/json
        - application/xml
      parameters:
        - name: name
          in: path
          description: The name of the projection.
          required: true
          type: string
      responses:
        "200":
          description: OK
        "401":
          description: Unauthorized
        "404":
          description: Not found
      security:
        - basicAuth: []
    put:
      tags:
        - Projections
      summary: Update the config of a projection
      description: Update the performance configuration of the specified projection.
      operationId: Update projection config
      produces:
        - application/json
        - application/xml
      parameters:
        - name: name
          in: path
          description: The name of the projection.
          required: true
          type: string
      responses:
        "200":
          description: OK
        "401":
          description: Unauthorized
        "404":
          description: Not found
      security:
        - basicAuth: []
  "/projection/{name}":
    get:
      tags:
        - Projections
      summary: Get a projection
      description: Returns a specific projection.
      operationId: Get a projection
      produces:
        - application/json
        - application/xml
      parameters:
        - name: name
          in: path
          description: The name of the projection.
          required: true
          type: string
      responses:
        "200":
          description: OK
        "401":
          description: Unauthorized
        "404":
          description: Not found
      security:
        - basicAuth: []
    delete:
      tags:
        - Projections
      summary: Deletes a projection
      description: Deletes a projection.
      operationId: Delete a projection
      produces:
        - application/xml
        - application/json
      parameters:
        - name: name
          in: path
          description: The projection to delete.
          required: true
          type: string
        - name: deleteStateStream
          in: query
          description: Whether the state stream should also be deleted.
          required: false
          type: boolean
        - name: deleteCheckpointStream
          in: query
          description: Whether the checkpoint stream should also be deleted.
          required: false
          type: boolean
        - name: deleteEmittedStreams
          in: query
          description: Whether the emitted streams should also be deleted. Note that this only has an effect if 'track emitted streams' was enabled on the projection.
          required: false
          type: boolean
      responses:
        "204":
          description: Projection deleted
        "401":
          description: Unauthorized
        "404":
          description: Not found
      security:
        - basicAuth: []
  /stats:
    get:
      tags:
        - Stats
      summary: Get all stats
      description: Returns all stats enabled for EventStoreDB.
      operationId: Get all stats
      produces:
        - application/json
        - application/xml
      responses:
        "200":
          description: A list of stats
          schema:
            $ref: "#/definitions/Stats"
        "404":
          description: Not found
  "/stats/{statPath}":
    get:
      tags:
        - Stats
      summary: Get stats sub path
      description: Returns the sub path of the EventStoreDB statistics available.
      operationId: Get specified stat
      produces:
        - application/json
        - application/xml
      parameters:
        - name: statPath
          in: path
          description: The stats sub path.
          required: true
          type: string
      responses:
        "200":
          description: OK
        "404":
          description: Not found
  /gossip:
    get:
      tags:
        - Gossip
      summary: Return Gossip details for cluster
      description: Return Gossip details for nodes in cluster.
      operationId: Return Gossip details
      produces:
        - application/json
        - application/xml
      responses:
        "200":
          description: OK
        "404":
          description: Not found
parameters:
  ES-ExpectedVersion:
    name: ES-ExpectedVersion
    in: header
    required: false
    type: integer
    description: Expected stream version.
  ES-ResolveLinkTo:
    name: ES-ResolveLinkTo
    in: header
    required: false
    type: boolean
    description: Wether to resolve `linkTos` in a stream.
  ES-RequiresLeader:
    name: ES-RequiresLeader
    in: header
    required: false
    type: boolean
    description: Wether to run on a leader node.
  ES-TrustedAuth:
    name: ES-TrustedAuth
    in: header
    required: false
    type: string
    description: Allows a trusted intermediary to handle authentication.
  ES-LongPoll:
    name: ES-LongPoll
    in: header
    required: false
    type: integer
    description: Long poll operation on a stream read.
  ES-HardDelete:
    name: ES-HardDelete
    in: header
    required: false
    type: boolean
    description: Hard delete the stream when deleting.
  ES-EventType:
    name: ES-EventType
    in: header
    required: false
    type: string
    description: The event type associated to a posted body.
  ES-EventId:
    name: ES-EventId
    in: header
    required: false
    type: integer
    description: Event ID associated to a posted body.
definitions:
  UserItem:
    type: object
    properties:
      LoginName:
        type: string
        description: The new users login name.
      FullName:
        type: string
        description: The full name for the new user.
      Groups:
        type: array
        items:
          type: string
        description: The groups the new user is a member of.
      Password:
        type: string
        description: The password for the new user.
    example:
      LoginName: admin
      FullName: EventStore Admin
      Groups:
        - Admin
        - DataScience
      Password: aVerySecurePassword
  UserUpdateItem:
    type: object
    properties:
      FullName:
        type: string
        description: The full name of the new user.
      Groups:
        type: array
        items:
          type: string
        description: The groups the new user should become a member of.
    example:
      FullName: EventStore Admin
      Groups:
        - Admin
        - DataScience
  PasswordResetItem:
    type: object
    properties:
      NewPassword:
        type: string
        description: The new password for the user.
    example:
      NewPassword: aNewSecurePassword
  PasswordChangeItem:
    type: object
    properties:
      CurrentPassword:
        type: string
        description: The current password for the user.
      NewPassword:
        type: string
        description: The new password for the user.
    example:
      CurrentPassword: anOldSecurePassword
      NewPassword: aNewSecurePassword
  ScavengeCurrentItem:
    type: object
    properties:
      ScavengeId:
        type: string
        description: The identifier of the current scavenge.
      ScavengeLink:
        type: string
        description: Link to current scavenge.
  streamData:
    type: object
    required:
      - body
    properties:
      body:
        type: object
        description: Event data.
  StreamMetadataItem:
    type: object
    properties:
      eventId:
        type: string
        description: Alphanumeric ID.
      eventType:
        type: string
        description: The type of event.
      data:
        $ref: "#/definitions/StreamMetadataItem_data"
  SubscriptionItem:
    type: object
    properties:
      ResolveLinkTos:
        type: boolean
        description: Whether to resolve link events.
      startFrom:
        type: integer
        format: int64
        description: Which event position in the stream the subscription should start from.
      extraStatistics:
        type: boolean
        description: Whether to track latency statistics on this subscription.
      checkPointAfterMilliseconds:
        type: integer
        format: int64
        description: The amount of time to try to checkpoint after.
      liveBufferSize:
        type: integer
        format: int64
        description: >-
          The size of the buffer (in-memory) listening to live messages as they
          happen before paging occurs.
      readBatchSize:
        type: integer
        format: int64
        description: The number of events to read per batch when reading the history.
      bufferSize:
        type: integer
        format: int64
        description: The number of events to cache when paging through history.
      maxCheckPointCount:
        type: integer
        format: int64
        description: >-
          The maximum number of messages not checkpointed before forcing a
          checkpoint.
      maxRetryCount:
        type: integer
        format: int64
        description: >-
          The maximum number of retries (due to timeout) before a message is
          considered to be parked.
      maxSubscriberCount:
        type: integer
        format: int64
        description: The maximum number of TCP subscribers allowed.
      messageTimeoutMilliseconds:
        type: integer
        format: int64
        description: >-
          The amount of time after which to consider a message as timedout and
          retried.
      minCheckPointCount:
        type: integer
        format: int64
        description: The minimum number of messages to write to a checkpoint.
      namedConsumerStrategy:
        type: string
        description: The strategy to use for distributing events to client consumers.
        enum:
          - RoundRobin
          - DispatchToSingle
          - Pinned
    example:
      minCheckPointCount: 2
      startFrom: 0
      ResolveLinkTos: true
      readBatchSize: 5
      namedConsumerStrategy: RoundRobin
      extraStatistics: true
      maxRetryCount: 7
      liveBufferSize: 1
      messageTimeoutMilliseconds: 3
      maxCheckPointCount: 2
      maxSubscriberCount: 9
      checkPointAfterMilliseconds: 6
      bufferSize: 5
  StreamMetadataItem_data:
    properties:
      maxAge:
        type: integer
        description: The maximum age of events in the stream
      maxCount:
        type: integer
        description: The maximum count of events in the stream
      truncateBefore:
        type: integer
        description: Events prior to this event are truncated and removed
      cacheControl:
        type: string
        description: Period of time to make feed head cacheable
      acl:
        type: object
        description: Access control list for this stream
        properties:
          r:
            description: Read roles
            type: string
          w:
            description: Write roles
            type: string
          d:
            description: Delete roles
            type: string
          mr:
            description: Metadata read roles
            type: string
          mw:
            description: Metadata write roles
            type: string
  Stats:
    properties:
      proc:
        type: object
        description: Stats on the currently active process.
        properties:
          startTime:
            type: string
            description: Time the associated process started.
          id:
            type: integer
            description: Id of the associated process.
          mem:
            type: integer
            description: Virtual memory used by the associated process.
          cpu:
            type: number
            description: CPU usage of the process.
          cpuScaled:
            type: number
            description: CPU usage of the process scaled by logical processor count.
          threadsCount:
            type: integer
            description: Number of threads used by process.
          contentionsRate:
            type: number
            description: >-
              The rate at which threads in the process attempt to acquire a
              managed lock unsuccessfully.
          thrownExceptionsRate:
            type: number
            description: Number of exceptions thrown per second.
          gc:
            type: object
            description: Stats on garbage collection.
            properties:
              allocationSpeed:
                type: number
                description: Memory allocation speed.
              gen0ItemsCount:
                type: number
                description: Number of generation 0 garbage collections.
              gen0Size:
                type: number
                description: Generation 0 heap size.
              gen1ItemsCount:
                type: number
                description: Number of generation 1 garbage collections.
              gen1Size:
                type: number
                description: Generation 1 heap size.
              gen2ItemsCount:
                type: number
                description: Number of generation 2 garbage collections.
              gen2Size:
                type: number
                description: Generation 2 heap size.
              largeHeapSize:
                type: number
                description: Large object heap size.
              timeInGc:
                type: number
                description: Percentage of time in garbage collection.
              totalBytesInHeaps:
                type: number
                description: Total bytes in all heaps.
          diskIo:
            type: object
            description: Disk input and output stats.
            properties:
              readBytes:
                type: number
                description: The number of bytes read by EventStoreDB since server start.
              writtenBytes:
                type: number
                description: The number of bytes written by EventStoreDB since server start.
              readOps:
                type: number
                description: The number of read operations by EventStoreDB since server start.
              writeOps:
                type: number
                description: The number of write operations by EventStoreDB since server start.
          tcp:
            type: object
            description: TCP connection stats.
            properties:
              connections:
                type: integer
                description: Number of TCP connections to EventStoreDB.
              receivingSpeed:
                type: string
                description: Receiving speed in bytes per second.
              sendingSpeed:
                type: number
                description: Sending speed in bytes per second.
              inSend:
                type: number
                description: >-
                  Number of bytes sent to connections but not yet acknowledged
                  by the receiving party.
              measureTime:
                type: number
                description: Time elapsed since last stats read.
              pendingReceived:
                type: number
                description: Number of bytes waiting to be received by connections.
              pendingSend:
                type: number
                description: Number of bytes waiting to be sent to connections.
              receivedBytesSinceLastRun:
                type: number
                description: Total bytes received by TCP connections since last run.
              receivedBytesTotal:
                type: number
                description: Total bytes received by TCP connections.
              sentBytesSinceLastRun:
                type: number
                description: Total bytes sent to TCP connections since last run.
              sentBytesTotal:
                type: number
                description: Total bytes sent from TCP connections.
      sys:
        type: object
        description: System usage stats.
        properties:
          cpu:
            type: number
            description: Total CPU usage in percentage.
          freeMem:
            type: number
            description: Free memory in bytes.
          drive:
            type: object
            description: Drive usage stats.
            properties:
              driveName:
                type: object
                description: Drive path.
                properties:
                  availableBytes:
                    type: number
                    description: Remaining bytes of space available to EventStoreDB.
                  totalBytes:
                    type: number
                    description: Total bytes of space available to EventStoreDB.
                  usage:
                    type: number
                    description: Percentage usage of space used by EventStoreDB.
                  usedBytes:
                    type: number
                    description: Total bytes of space used by EventStoreDB.
      es:
        type: object
        description: ""
        properties:
          checksum:
            type: number
            description: ""
          checksumNonFlushed:
            type: number
            description: ""
          queue:
            type: object
            description: Multiple queue instance stats
            properties:
              queueName:
                type: string
                description: Queue name.
              groupName:
                type: string
                description: Group queue is a member of.
              avgItemsPerSecond:
                type: integer
                description: The average number of items processed per second by the queue.
              avgProcessingTime:
                type: number
                description: Average number of items processed per second.
              currentIdleTime:
                type: string
                description: Time elapsed since queue went idle.
              currentItemProcessingTime:
                type: string
                description: Time elapsed processing the current item.
              idleTimePercent:
                type: number
                description: Percentage of time queue spent idle.
              length:
                type: integer
                description: Number of items in the queue.
              lengthCurrentTryPeak:
                type: number
                description: The highest number of items in the queue within the past 100ms.
              lengthLifetimePeak:
                type: number
                description: The highest number of items in the queue.
              totalItemsProcessed:
                type: number
                description: The total number of items processed by the queue.
              inProgressMessage:
                type: string
                description: Current message type queue is processing.
              lastProcessedMessage:
                type: string
                description: Last message type processed.
          writer:
            type: object
            description: Storage writing stats.
            properties:
              lastFlushSize:
                type: number
                description: Last flush size.
              lastFlushDelayMs:
                type: number
                description: Last flush delay in ms.
              meanFlushSize:
                type: number
                description: Average flush size.
              meanFlushDelayMs:
                type: number
                description: Average flush delay in ms.
              maxFlushSize:
                type: number
                description: Max flush size.
              maxFlushDelayMs:
                type: number
                description: Max flush delay in ms.
              queuedFlushMessages:
                type: integer
                description: Queued flush messages.
          readIndex:
            type: object
            description: ""
            properties:
              cachedRecord:
                type: number
                description: Number of cached record reads.
              notCachedRecord:
                type: number
                description: Number of uncached record reads.
              cachedStreamInfo:
                type: number
                description: ""
              notCachedStreamInfo:
                type: number
                description: ""
              cachedTransInfo:
                type: number
                description: ""
              notCachedTransInfo:
                type: number
                description: ""
              hashCollisions:
                type: number
                description: ""
tags:
  - name: Streams
    description: Endpoints for Stream operations.
  - name: Subscriptions
    description: Endpoints for Subscription operations.
  - name: Projections
    description: Endpoints for Projection operations.
  - name: Admin
    description: Endpoints for Admin operations.
  - name: Info
    description: Endpoints for Info operations.
  - name: Users
    description: Endpoints for User operations.
  - name: Stats
    description: Endpoints for Statistics operations.
    externalDocs:
      url: "http://docs.my-api.com/pet-operations.htm"<|MERGE_RESOLUTION|>--- conflicted
+++ resolved
@@ -1,11 +1,7 @@
 swagger: "2.0"
 info:
   description: The HTTP API for EventStoreDB
-<<<<<<< HEAD
-  version: nightly
-=======
   version: 23.10.0
->>>>>>> 52a9b498
   title: HTTP API
   contact:
     url: https://www.eventstore.com/contact
