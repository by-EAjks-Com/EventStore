--- conflicted
+++ resolved
@@ -4,768 +4,4 @@
 
 Reference documentation of HTTP API for EventStoreDB v5.
 
-<<<<<<< HEAD
-EventStoreDB provides a native interface of AtomPub over HTTP. AtomPub is a RESTful protocol that can reuse many existing components, for example reverse proxies and a client's native HTTP caching. Since events stored in EventStoreDB are immutable, cache expiration can be infinite. EventStoreDB leverages content type negotiation and you can access appropriately serialised events can as JSON or XML according to the request headers.
-
-### Compatibility with AtomPub
-
-EventStoreDB v5 is fully compatible with the [1.0 version of the Atom Protocol](https://datatracker.ietf.org/doc/html/rfc4287). EventStoreDB adds extensions to the protocol, such as headers for control and custom `rel` links.
-
-::: warning
-The latest versions of EventStoreDB (v20+) have the AtomPub protocol disabled by default. We do not advise creating new applications using AtomPub as we plan to deprecate it. Please explore our new gRPC protocol available in v20. It provides more reliable real-time event streaming with wide range of platforms and language supported.
-:::
-
-#### Existing implementations
-
-Many environments have already implemented the AtomPub protocol, which simplifies the process.
-
-| Library   | Description                                        |
-|-----------|----------------------------------------------------|
-| NET (BCL) | `System.ServiceModel.SyndicationServices`          |
-| JVM       | <http://java-source.net/open-source/rss-rdf-tools> |
-| PHP       | <http://simplepie.org/>                            |
-| Ruby      | <https://github.com/cardmagic/simple-rss>          |
-| Clojure   | <https://github.com/scsibug/feedparser-clj>        |
-| Python    | <http://code.google.com/p/feedparser/>             |
-| node.js   | <https://github.com/danmactough/node-feedparser>   |
-
-::: warning
-These are not officially supported by EventStoreDB.
-:::
-
-#### Content types
-
-The preferred way of determining which content type responses EventStoreDB serves is to set the `Accept` header on the request. As some clients do not deal well with HTTP headers when caching, appending a format parameter to the URL is also supported, for example, `?format=xml`.
-
-The accepted content types for POST requests are:
-
-- `application/xml`
-- `application/vnd.eventstore.events+xml`
-- `application/json`
-- `application/vnd.eventstore.events+json`
-- `text/xml`
-
-The accepted content types for GET requests are:
-
-- `application/xml`
-- `application/atom+xml`
-- `application/json`
-- `application/vnd.eventstore.atom+json`
-- `text/xml`
-- `text/html`
-- `application/vnd.eventstore.streamdesc+json`
-
-## Appending Events
-
-You append to a stream over HTTP using a `POST` request to the resource of the stream. If the stream does not exist then the stream is implicitly created.
-
-### EventStoreDB media types
-
-EventStoreDB supports a custom media type for posting events, `application/vnd.eventstore.events+json` or `application/vnd.eventstore.events+xml`. This format allows for extra functionality that posting events as `application/json` or `application/xml` does not. For example it allows you to post multiple events in a single batch.
-
-<!-- TODO: And more? Why not use it? And why are these examples not using it? -->
-
-The format represents data with the following jschema (`eventId` must be a UUID).
-
-```json
-[
-    {
-      "eventId"    : "string",
-      "eventType"  : "string",
-      "data"       : "object",
-      "metadata"   : "object"
-    }
-]
-```
-
-### Appending a single event to a new stream
-
-If you issue a `POST` request with data to a stream and the correct content type set it appends the event to the stream, and generates a `201` response from the server, giving you the location of the event. Using the following event, which [you can also download as a file](https://raw.githubusercontent.com/EventStore/EventStore/c948d32302414b456b42a73e0ce212f264ccb30a/samples/http-api/event.json):
-
-@[code](@httpapi/event.json)
-
-`POST` the following request to create a stream and add an event to it:
-
-:::: code-group
-::: code-group-item Request
-@[code{curl}](@httpapi/append-event-to-new-stream.sh)
-:::
-::: code-group-item Response
-@[code{response}](@httpapi/append-event-to-new-stream.sh)
-:::
-::::
-
-Some clients may not be able to generate a unique identifier (or may not want to) for the event ID. You need this ID for idempotence purposes and EventStoreDB can generate it for you.
-
-If you leave off the `ES-EventId` header you see different behavior:
-
-:::: code-group
-::: code-group-item Request
-@[code{curl}](@httpapi/append-event-no-id.sh)
-:::
-::: code-group-item Response
-@[code{response}](@httpapi/append-event-no-id.sh)
-:::
-::::
-
-In this case EventStoreDB has responded with a `307 Temporary Redirect`. The location points to another URI that you can post the event to. This new URI is idempotent for posting, even without an event ID.
-
-:::: code-group
-::: code-group-item Request
-@[code{curl}](@httpapi/append-event-follow.sh)
-:::
-::: code-group-item Response
-@[code{response}](@httpapi/append-event-follow.sh)
-:::
-::::
-
-It's generally recommended to include an event ID if possible as it results in fewer round trips between the client and the server.
-
-When posting to either the stream or to the returned redirect, clients must include the `EventType` header. If you forget to include the header you receive an error.
-
-:::: code-group
-::: code-group-item Request
-@[code{curl}](@httpapi/append-event-no-type.sh)
-:::
-::: code-group-item Response
-@[code{response}](@httpapi/append-event-no-type.sh)
-:::
-::::
-
-### Batch append operation
-
-You can append more than one event in a single post by placing multiple events inside the array representing the events, including metadata.
-
-For example, the below has two events:
-
-@[code](@httpapi/multiple-events.json)
-
-When you append multiple events in a single post, EventStoreDB treats them as one transaction, it appends all events together or fails.
-
-:::: code-group
-::: code-group-item Request
-@[code{curl}](@httpapi/append-multiple-events.sh)
-:::
-::: code-group-item Response
-@[code{response}](@httpapi/append-multiple-events.sh)
-:::
-::::
-
-#### Appending events
-
-To append events, issue a `POST` request to the same resource with a new `eventId`:
-
-@[code](@httpapi/event-append.json)
-
-:::: code-group
-::: code-group-item Request
-@[code{curl}](@httpapi/append-event.sh)
-:::
-::: code-group-item Response
-@[code{curl}](@httpapi/append-event.sh)
-:::
-::::
-
-### Data-only events
-
-Version 3.7.0 of EventStoreDB added support for the `application/octet-stream` content type to support data-only binary events. When creating these events, you need to provide the `ES-EventType` and `ES-EventId` headers and cannot have metadata associated with the event. In the example below `SGVsbG8gV29ybGQ=` is the data you `POST` to the stream:
-
-:::: code-group
-::: code-group-item Request
-@[code{curl}](@httpapi/append-data-event.sh)
-:::
-::: code-group-item Response
-@[code{response}](@httpapi/append-data-event.sh)
-:::
-::::
-
-### Expected version header
-
-The expected version header represents the version of the stream you expect.
-
-For example if you append to a stream at version 1, then you expect it to be at version 1 next time you append. This can allow for optimistic locking when multiple applications are reading/appending to streams.
-
-If your expected version is not the current version you receive an HTTP status code of 400.
-
-::: warning
-See the idempotence section below, if you post the same event twice it is idempotent and won't return a version error.
-:::
-
-First append an event to a stream, setting a version:
-
-@[code](@httpapi/event-version.json)
-
-:::: code-group
-::: code-group-item Request
-@[code{curl}](@httpapi/append-event-version.sh)
-:::
-::: code-group-item Response
-@[code{response}](@httpapi/append-event-version.sh)
-:::
-::::
-
-If you now append to the stream with the incorrect version, you receive an HTTP status code 400 error.
-
-:::: code-group
-::: code-group-item Request
-@[code{curl}](@httpapi/append-event-wrong-version.sh)
-:::
-::: code-group-item Response
-@[code{response}](@httpapi/append-event-wrong-version.sh)
-:::
-::::
-
-There are special values you can use in the expected version header:
-
--   `-2` states that this append operation should never conflict and should **always** succeed.
--   `-1` states that the stream should not exist at the time of the appending (this append operation creates it).
--   `0` states that the stream should exist but should be empty.
-
-### Idempotence
-
-Appends to streams are idempotent based upon the `EventId` assigned in your post. If you were to re-run the last command it returns the same value again.
-
-This is important behaviour as it's how you implement error handling. If you receive a timeout, broken connection, no answer, etc from your HTTP `POST` then it's your responsibility to retry the post. You must also keep the same UUID that you assigned to the event in the first `POST`.
-
-If you are using the expected version parameter with your post, then EventStoreDB is 100% idempotent. If you use `-2` as your expected version value, EventStoreDB does its best to keep events idempotent but cannot assure that everything is fully idempotent and you end up in 'at-least-once' messaging. [Read this guide](#idempotence) for more details on idempotence.
-
-## Reading streams and events
-
-### Reading a stream
-
-EventStoreDB exposes streams as a resource located at `http(s)://{yourdomain.com}:{port}/streams/{stream}`. If you issue a simple `GET` request to this resource, you receive a standard AtomFeed document as a response.
-
-:::: code-group
-::: code-group-item Request
-
-@[code{curl}](@httpapi/read-stream.sh)
-:::
-::: code-group-item Response
-
-@[code{response}](@httpapi/read-stream.sh)
-:::
-::::
-
-### Reading an event from a stream
-
-The feed has one item in it, and if there are more than one, then items are sorted from newest to oldest.
-
-For each entry, there are a series of links to the actual events, [we cover embedding data into a stream later](#embedding-data-into-streams-in-json-format). To `GET` an event, follow the `alternate` link and set your `Accept` headers to the mime type you would like the event in.
-
-The accepted content types for `GET` requests are:
-
-- `application/xml`
-- `application/atom+xml`
-- `application/json`
-- `application/vnd.eventstore.atom+json`
-- `text/xml`
-- `text/html`
-
-The non-atom version of the event has fewer details about the event.
-
-:::: code-group
-::: code-group-item Request
-@[code{curl}](@httpapi/read-event.sh)
-:::
-::: code-group-item Response
-@[code{response}](@httpapi/read-event.sh)
-:::
-::::
-
-### Feed paging
-
-The next step in understanding how to read a stream is the `first`/`last`/`previous`/`next` links within a stream. EventStoreDB supplies these links, so you can read through a stream, and they follow the pattern defined in [RFC 5005](https://datatracker.ietf.org/doc/html/rfc5005).
-
-In the example above the server returned the following `links` as part of its result:
-
-:::: code-group
-::: code-group-item Request
-@[code{curl}](@httpapi/read-stream.sh)
-:::
-::: code-group-item Response
-@[code{response}](@httpapi/read-stream.sh)
-:::
-::::
-
-This shows that there is not a `next` URL as all the information is in this request and that the URL requested is the first link. When dealing with these URLs, there are two ways of reading the data in the stream.
-
-- You `GET` the `last` link and move backwards following `previous` links, or
-- You `GET` the `first` link and follow the `next` links, and the final item will not have a `next` link.
-
-If you want to follow a live stream, then you keep following the `previous` links. When you reach the end of a stream, you receive an empty document with no entries or `previous` link. You then continue polling this URI (in the future a document will appear). You can see this by trying the `previous` link from the above feed.
-
-:::: code-group
-::: code-group-item Request
-
-@[code{curl}](@httpapi/read-stream-forwards.sh)
-:::
-::: code-group-item Response
-
-@[code{response}](@httpapi/read-stream-forwards.sh)
-:::
-::::
-
-When parsing an atom subscription, the IDs of events always stay the same. This is important for figuring out if you are referring to the same event.
-
-### Paging through events
-
-Let's now try an example with more than a single page. First create the multiple events:
-
-:::: code-group
-::: code-group-item Request
-
-@[code{curl}](@httpapi/append-paging-events.sh)
-:::
-::: code-group-item Response
-
-@[code{response}](@httpapi/append-paging-events.sh)
-:::
-::::
-
-If you request the stream of events, you see a series of links above the events:
-
-:::: code-group
-::: code-group-item Request
-
-@[code{curl}](@httpapi/request-paging-events.sh)
-:::
-::: code-group-item Response
-
-@[code{response}](@httpapi/request-paging-events.sh)
-:::
-::::
-
-Using the links in the stream of events, you can traverse through all the events in the stream by going to the `last` URL and following `previous` links, or by following `next` links from the `first` link.
-
-For example, if you request the `last` link from above:
-
-:::: code-group
-::: code-group-item Request
-
-@[code{curl}](@httpapi/request-last-link.sh)
-:::
-::: code-group-item Response
-
-@[code{response}](@httpapi/request-last-link.sh)
-:::
-::::
-
-You then follow `previous` links until you are back to the head of the stream, where you can continue reading events in real time by polling the `previous` link.
-
-::: tip
-All links except the head link are fully cacheable as you can see in the HTTP header `Cache-Control: max-age=31536000, public`. This is important when discussing intermediaries and performance as you commonly replay a stream from storage. You should **never** bookmark links aside from the head of the stream resource, and always follow links. We may in the future change how internal links work, and bookmarking links other than the head may break.
-:::
-
-### Reading all events
-
-`$all` is a special paged stream for all events. You can use the same paged form of reading described above to read all events for a node by pointing the stream at _/streams/\$all_. As it's a stream like any other, you can perform all operations, except posting to it.
-
-::: tip
-To access the `$all` stream, you must use admin details. Find more information on the [security](security.md) page.
-:::
-
-:::: code-group
-::: code-group-item Request
-
-@[code{curl}](@httpapi/read-all-events.sh)
-:::
-::: code-group-item Response
-
-@[code{response}](@httpapi/read-all-events.sh)
-:::
-::::
-
-### Conditional GETs
-
-The head link supports conditional `GET`s with the use of [ETAGS](http://en.wikipedia.org/wiki/HTTP_ETag), a well-known HTTP construct. You can include the ETAG of your last request and issue a conditional `GET` to the server. If nothing has changed, it won't return the full feed. For example the earlier response has an ETAG:
-
-@[code{responseHeader}](@httpapi/request-paging-events.sh)
-
-You can use this in your next request when polling the stream for changes by putting it in the `If-None-Match` header. This tells the server to check if the response is the one you already know and returning a '304 not modified' response. If the tags have changed, the server returns a '200 OK' response. You can use this method to optimise your application by not sending large streams if there are no changes.
-
-:::: code-group
-::: code-group-item Request
-
-@[code{curl}](@httpapi/request-etag.sh)
-:::
-::: code-group-item Response
-
-@[code{response}](@httpapi/request-etag.sh)
-:::
-::::
-
-::: tip
-You create Etags using the version of the stream and the media type of the stream you are reading. You can't read an Etag from a stream in one media type and use it with another media type.
-:::
-
-### Embedding data into streams in JSON format
-
-So far in this guide, the feeds returned have contained links that refer to the actual event data. This is normally a preferable mechanism for several reasons:
-
-- They can be in a different media type than the feed, and you can negotiate them separately from the feed itself (for example, the feed in JSON, the event in XML). You can cache the event data separately from the feed, and you can point it to different feeds. If you use a `linkTo()` in your [projection](projections.md) this is what happens in your atom feeds.
-- If you are using JSON, you can embed the events into the atom feed events. This can help cut down on the number of requests in some situations, but the messages are larger.
-
-There are ways of embedding events and further metadata into your stream by using the `embed` parameter.
-
-#### Rich embed mode
-
-The `rich` embed mode returns more properties about the event (`eventtype`, `streamid`, `position`, and so on) as you can see in the following request.
-
-:::: code-group
-::: code-group-item Request
-
-@[code{curl}](@httpapi/read-stream-rich.sh)
-:::
-::: code-group-item Response
-
-@[code{response}](@httpapi/read-stream-rich.sh)
-:::
-::::
-
-#### Body embed mode
-
-The `body` embed mode returns the JSON/XML body of the events into the feed as well, depending on the type of the feed. You can see this in the request below:
-
-:::: code-group
-::: code-group-item Request
-
-@[code{curl}](@httpapi/read-stream-body.sh)
-:::
-::: code-group-item Response
-
-@[code{response}](@httpapi/read-stream-body.sh)
-:::
-::::
-
-##### Variants of body embed mode
-
-Two other modes are variants of `body`:
-
-- `PrettyBody` tries to reformat the JSON to make it "pretty to read".
-- `TryHarder` works harder to try to parse and reformat the JSON from an event to return it in the feed. These do not include further information and are focused on how the feed looks.
-
-## Deleting a stream
-
-### Soft deleting
-
-To delete a stream over the Atom interface, issue a `DELETE` request to the resource.
-
-:::: code-group
-::: code-group-item Request
-@[code](@httpapi/delete-stream/delete-stream.sh)
-:::
-::: code-group-item Response
-@[code](@httpapi/delete-stream/delete-stream-response.http)
-:::
-::::
-
-By default when you delete a stream, EventStoreDB soft deletes it. This means you can recreate it later by setting the `$tb` metadata section in the stream. If you try to `GET` a soft deleted stream you receive a 404 response:
-
-:::: code-group
-::: code-group-item Request
-@[code](@httpapi/delete-stream/get-deleted-stream.sh)
-:::
-::: code-group-item Response
-@[code](@httpapi/delete-stream/get-deleted-stream-response.http)
-:::
-::::
-
-You can recreate the stream by appending new events to it (like creating a new stream):
-
-:::: code-group
-::: code-group-item Request
-@[code{curl}](@httpapi/append-event.sh)
-:::
-::: code-group-item Response
-@[code](@httpapi/append-event.http)
-:::
-::::
-
-The version numbers do not start at zero but at where you soft deleted the stream from
-
-### Hard deleting
-
-You can hard delete a stream. To issue a permanent delete use the `ES-HardDelete` header.
-
-::: warning
-A hard delete is permanent and the stream is not removed during a scavenge. If you hard delete a stream, you cannot recreate the stream.
-:::
-
-Issue the `DELETE` as before but with the permanent delete header:
-
-:::: code-group
-::: code-group-item Request
-@[code](@httpapi/delete-stream/hard-delete-stream.sh)
-:::
-::: code-group-item Response
-@[code](@httpapi/delete-stream/hard-delete-stream.http)
-:::
-::::
-
-The stream is now permanently deleted, and now the response is a `410`.
-
-:::: code-group
-::: code-group-item Request
-@[code{curl}](@httpapi/delete-stream/get-deleted-stream.sh)
-:::
-::: code-group-item Response
-@[code](@httpapi/delete-stream/get-deleted-stream-response.http)
-:::
-::::
-
-If you try to recreate the stream as in the above example you also receive a `410` response.
-
-:::: code-group
-::: code-group-item Request
-@[code{curl}](@httpapi/delete-stream/append-event-deleted.sh)
-:::
-::: code-group-item Response
-@[code{response}](@httpapi/delete-stream/append-event-deleted.sh)
-:::
-::::
-
-## Description document
-
-<!-- TODO: Combine with CC pages?  -->
-
-With the addition of Competing Consumers, which is another way of reading streams, the need arose to expose these different methods to consumers.
-
-The introduction of the description document has some benefits:
-
--   Clients can rely on the keys (streams, streamSubscription) in the description document to remain unchanged across versions of EventStoreDB and you can rely on it as a lookup for the particular method of reading a stream.
--   Allows the restructuring of URIs underneath without breaking clients. e.g., `/streams/newstream` -> `/streams/newstream/atom`.
-
-### Fetching the description document
-
-There are three ways in which EventStoreDB returns the description document.
-
-- Attempting to read a stream with an unsupported media type.
-- Attempting to read a stream with no accept header.
-- Requesting the description document explicitly.
-
-The client is able to request the description document by passing `application/vnd.eventstore.streamdesc+json` in the `accept` header, for example:
-
-:::: code-group
-::: code-group-item Request
-@[code{curl}](@httpapi/get-dd.sh)
-:::
-::: code-group-item Response
-@[code{response}](@httpapi/get-dd.sh)
-:::
-::::
-
-In the example above, the client requested the description document for the stream called `newstream` which has a set of links describing the supported methods and content types. The document also includes additional methods available such as the `streamSubscription`. If there are no subscriptions to the `newstream`, the `streamSubscription` key is absent.
-
-## Optimistic concurrency and idempotence
-
-### Idempotence
-
-All operations on the HTTP interface are idempotent (unless the [expected version](#expected-version-header) is ignored). It is the responsibility of the client to retry operations under failure conditions, ensuring that the event IDs of the events posted are the same as the first attempt.
-
-Provided the client maintains this EventStoreDB will treat all operations as idempotent.
-
-For example:
-
-:::: code-group
-::: code-group-item Request
-
-```bash
-curl -i -d @event.txt "http://127.0.0.1:2113/streams/newstream"
-```
-:::
-::: code-group-item Response
-
-```http
-HTTP/1.1 201 Created
-Access-Control-Allow-Origin: *
-Access-Control-Allow-Methods: POST, GET, PUT, DELETE
-Location: http://127.0.0.1:2113/streams/newstream444/1
-Content-Type: application/json
-Server: Mono-HTTPAPI/1.0
-Date: Thu, 06 Sep 2012 19:49:37 GMT
-Content-Length: 107
-Keep-Alive: timeout=15,max=100
-```
-:::
-::::
-
-Assuming you were posting to a new stream you would get the event appended once (and the stream created). The second event returns as the first but not write again.
-
-::: tip
-This allows the client rule of “if you get an unknown condition, retry” to work.
-:::
-
-For example:
-
-:::: code-group
-::: code-group-item Request
-
-```bash
-curl -i "http://127.0.0.1:2113/streams/newstream444"
-```
-:::
-::: code-group-item Response
-
-```http
-HTTP/1.1 200 OK
-Access-Control-Allow-Origin: *
-Access-Control-Allow-Methods: POST, GET, PUT, DELETE
-Content-Type: application/json
-Server: Mono-HTTPAPI/1.0
-Date: Thu, 06 Sep 2012 19:50:30 GMT
-Content-Length: 2131
-Keep-Alive: timeout=15,max=100
-
-{
-	"title": "Event stream 'newstream444'",
-	"id": "http://127.0.0.1:2113/streams/newstream444",
-	"updated": "2012-09-06T16:39:44.695643Z",
-	"author": {
-		"name": "EventStore"
-	},
-	"links": [
-		{
-			"uri": "http://127.0.0.1:2113/streams/newstream444",
-			"relation": "self"
-		},
-		{
-			"uri": "http://127.0.0.1:2113/streams/newstream444",
-			"relation": "first"
-		}
-	],
-	"entries": [
-		{
-			"title": "newstream444 #1",
-			"id": "http://127.0.0.1:2113/streams/newstream444/1",
-			"updated": "2012-09-06T16:39:44.695643Z",
-			"author": {
-				"name": "EventStore"
-			},
-			"summary": "Entry #1",
-			"links": [
-				{
-					"uri": "http://127.0.0.1:2113/streams/newstream444/1",
-					"relation": "edit"
-				},
-				{
-					"uri": "http://127.0.0.1:2113/streams/newstream444/event/1?format=text",
-					"type": "text/plain"
-				},
-				{
-					"uri": "http://127.0.0.1:2113/streams/newstream444/event/1?format=json",
-					"relation": "alternate",
-					"type": "application/json"
-				},
-				{
-					"uri": "http://127.0.0.1:2113/streams/newstream444/event/1?format=xml",
-					"relation": "alternate",
-					"type": "text/xml"
-				}
-			]
-		},
-		{
-			"title": "newstream444 #0",
-			"id": "http://127.0.0.1:2113/streams/newstream444/0",
-			"updated": "2012-09-06T16:39:44.695631Z",
-			"author": {
-				"name": "EventStore"
-			},
-			"summary": "Entry #0",
-			"links": [
-				{
-					"uri": "http://127.0.0.1:2113/streams/newstream444/0",
-					"relation": "edit"
-				},
-				{
-					"uri": "http://127.0.0.1:2113/streams/newstream444/event/0?format=text",
-					"type": "text/plain"
-				},
-				{
-					"uri": "http://127.0.0.1:2113/streams/newstream444/event/0?format=json",
-					"relation": "alternate",
-					"type": "application/json"
-				},
-				{
-					"uri": "http://127.0.0.1:2113/streams/newstream444/event/0?format=xml",
-					"relation": "alternate",
-					"type": "text/xml"
-				}
-			]
-		}
-	]
-}
-```
-:::
-::::
-
-## Stream metadata
-
-Every stream in EventStoreDB has metadata stream associated with it, prefixed by `$$`, so the metadata stream from a stream called `foo` is `$$foo`. Internally, the metadata includes information such as the ACL of the stream, the maximum count and age for the events in the stream. Client code can also add information into stream metadata for use with projections or the client API.
-
-Stream metadata is stored internally as JSON, and you can access it over the HTTP API.
-
-### Reading stream metadata
-
-To read the metadata, issue a `GET` request to the attached metadata resource, which is typically of the form:
-
-```http
-http://{eventstore-ip-address}/streams/{stream-name}/metadata
-```
-
-You should not access metadata by constructing this URL yourself, as the right to change the resource address is reserved. Instead, you should follow the link from the stream itself, which enables your client to tolerate future changes to the addressing structure.
-
-:::: code-group
-::: code-group-item Request
-@[code{curl}](@httpapi/read-metadata.sh)
-:::
-::: code-group-item Response
-@[code{response}](@httpapi/read-metadata.sh)
-:::
-::::
-
-Once you have the URI of the metadata stream, issue a `GET` request to retrieve the metadata:
-
-```bash
-curl -i -H "Accept:application/vnd.eventstore.atom+json" http://127.0.0.1:2113/streams/%24users/metadata --user admin:changeit
-```
-
-If you have security enabled, reading metadata may require that you pass credentials, as in the examples above. If credentials are required and you do not pass them, then you receive a `401 Unauthorized` response.
-
-:::: code-group
-::: code-group-item Request
-@[code{curl}](@httpapi/missing-credentials.sh)
-:::
-::: code-group-item Response
-@[code{response}](@httpapi/missing-credentials.sh)
-:::
-::::
-
-### Writing metadata
-
-To update the metadata for a stream, issue a `POST` request to the metadata resource.
-
-Inside a file named _metadata.json_:
-
-@[code](@httpapi/metadata.json)
-
-You can also add user-specified metadata here. Some examples user-specified metadata are:
-
--   Which adapter populates a stream.
--   Which projection created a stream.
--   A correlation ID to a business process.
-
-You then post this information is then posted to the stream:
-
-:::: code-group
-::: code-group-item Request
-@[code{curl}](@httpapi/update-metadata.sh)
-:::
-::: code-group-item Response
-@[code{response}](@httpapi/update-metadata.sh)
-:::
-::::
-
-If the specified user does not have permissions to write to the stream metadata, you receive a '401 Unauthorized' response.
-=======
-<Catalog/>
->>>>>>> 52a9b498
+<Catalog/>